--- conflicted
+++ resolved
@@ -60,9 +60,484 @@
    braid_Int  nfmg       = _braid_CoreElt(core, nfmg);
    braid_Int  nlevels    = _braid_CoreElt(core, nlevels);
 
-<<<<<<< HEAD
    _braid_CycleState  cycle;
-=======
+
+   cycle.down       = 1;
+   cycle.try_refine = 0;
+   cycle.fmglevel   = 0;
+   cycle.fmg_Vcyc   = 0;
+
+   if (fmg && (nfmg != 0))
+   {
+      cycle.fmglevel = nlevels-1;
+   }
+
+   /* Open cycle output file */
+   if (myid == 0)
+   {
+      cycle.outfile = fopen("braid.out.cycle", "w");
+   }
+
+   *cycle_ptr = cycle;
+
+   return _braid_error_flag;
+}
+
+/*--------------------------------------------------------------------------
+ * This routine determines the cycle direction (down or up) based on the current
+ * grid level, iteration number, and cycle state.  The resulting cycle direction
+ * is expected to produce three basic actions as follows:
+ *
+ *   Direction   Level                 Expected Action
+ *   down        0...(nlevels-2)       relaxation/restriction
+ *   up          1...(nlevels-1)       interpolation
+ *   up          0                     refine or check convergence
+ *--------------------------------------------------------------------------*/
+
+braid_Int
+_braid_DriveUpdateCycle(braid_Core          core,
+                        braid_Int           level,
+                        braid_Int           iter,
+                        _braid_CycleState  *cycle_ptr)
+{
+   braid_Int      myid      = _braid_CoreElt(core, myid_world);
+   braid_Int      fmg       = _braid_CoreElt(core, fmg);
+   braid_Int      nfmg      = _braid_CoreElt(core, nfmg);
+   braid_Int      nfmg_Vcyc = _braid_CoreElt(core, nfmg_Vcyc); 
+   braid_Int      nlevels   = _braid_CoreElt(core, nlevels);
+
+   _braid_CycleState  cycle = *cycle_ptr;
+
+   if (cycle.down)
+   {
+      /* Down cycle */
+
+      /* If we are on the coarsest grid, go up */
+      if (level == (nlevels-1))
+      {
+         cycle.down = 0;
+      }
+   }
+
+   if (!cycle.down)
+   {
+      /* Up cycle */
+
+      if (level > 0)
+      {
+         /* If we are not on the finest grid and we are doing F-cycles, make
+          * sure we do nfmg_Vcyc V-cycles at each grid level */
+         if (level < cycle.fmglevel)
+         {  
+            cycle.fmg_Vcyc++;
+            if ( cycle.fmg_Vcyc == nfmg_Vcyc )
+            {
+               cycle.fmg_Vcyc = 0;
+               cycle.fmglevel--;
+            }
+               
+            cycle.down = 1;
+         }
+      }
+      else
+      {
+         /* If we are on the finest grid, first try to refine, then go down */
+         if (!cycle.try_refine)
+         {
+            cycle.try_refine = 1;
+         }
+         else
+         {
+            /* Reset fmglevel if not done doing fmg */
+            if (fmg && (nfmg != iter))
+            {
+               cycle.fmglevel = nlevels-1;                     
+            }
+
+            cycle.try_refine = 0;
+            cycle.down = 1;
+         }
+      }
+   }
+
+   /* Print to cycle output file */
+   if (myid == 0)
+   {
+      braid_Int  nrefine = _braid_CoreElt(core, nrefine);
+      braid_Int  gupper  = _braid_CoreElt(core, gupper);
+
+      _braid_ParFprintfFlush(cycle.outfile, myid, "%d %d %d %d\n",
+                             level, nrefine, iter, gupper);
+   }
+
+   *cycle_ptr = cycle;
+
+   return _braid_error_flag;
+}
+
+/*--------------------------------------------------------------------------
+ *--------------------------------------------------------------------------*/
+
+braid_Int
+_braid_DriveEndCycle(braid_Core          core,
+                     _braid_CycleState  *cycle_ptr)
+{
+   braid_Int  myid = _braid_CoreElt(core, myid_world);
+
+   _braid_CycleState  cycle = *cycle_ptr;
+
+   /* Close cycle output file */
+   if (myid == 0)
+   {
+      fclose(cycle.outfile);
+   }
+
+   *cycle_ptr = cycle;
+
+   return _braid_error_flag;
+}
+
+/*--------------------------------------------------------------------------
+ *--------------------------------------------------------------------------*/
+
+braid_Int
+_braid_DriveCheckConvergence(braid_Core  core,
+                             braid_Int   iter,
+                             braid_Int  *done_ptr)
+{
+   braid_Int            myid            = _braid_CoreElt(core, myid_world);
+   braid_Real           tol             = _braid_CoreElt(core, tol);
+   braid_Int            rtol            = _braid_CoreElt(core, rtol);
+   braid_Int            max_iter        = _braid_CoreElt(core, max_iter);
+   braid_StepStatus     sstatus         = _braid_CoreElt(core, sstatus);
+   braid_PtFcnResidual  fullres         = _braid_CoreElt(core, full_rnorm_res);
+   braid_Int            tight_fine_tolx = _braid_StatusElt(sstatus, tight_fine_tolx);
+   braid_Real           rnorm, rnorm0;
+
+   braid_Int            done = *done_ptr;
+
+   /* Use the full rnorm, if provided */
+   if (fullres != NULL)
+   {
+      _braid_GetFullRNorm(core, -1, &rnorm);
+      rnorm0 = _braid_CoreElt(core, full_rnorm0);
+   }
+   else
+   {
+      _braid_GetRNorm(core, -1, &rnorm);
+      rnorm0 = _braid_CoreElt(core, rnorm0);
+   }
+
+   /* If using a relative tolerance, adjust tol */
+   if (rtol)
+   {
+      tol *= rnorm0;
+   }
+
+   if ( (rnorm != braid_INVALID_RNORM) && (rnorm < tol) && (tight_fine_tolx == 1) )
+   {
+      done = 1;
+   } 
+   else if (iter == max_iter-1)
+   {
+      done = 1;
+   } 
+   else if ( braid_isnan(rnorm) )
+   {
+      if (myid == 0)
+      {
+         _braid_printf("  Iterations diverged.\n");
+      }
+      done = 1; 
+   }
+
+   *done_ptr = done;
+
+   return _braid_error_flag;
+}
+
+/*--------------------------------------------------------------------------
+ *--------------------------------------------------------------------------*/
+
+braid_Int
+_braid_DrivePrintStatus(braid_Core  core,
+                        braid_Int   level,
+                        braid_Int   iter,
+                        braid_Int   refined,
+                        braid_Real  localtime)
+{
+   braid_Int            myid            = _braid_CoreElt(core, myid_world);
+   braid_PtFcnResidual  fullres         = _braid_CoreElt(core, full_rnorm_res);
+   braid_Int            rstopped        = _braid_CoreElt(core, rstopped);
+   braid_Int            print_level     = _braid_CoreElt(core, print_level);
+   braid_Real           rnorm, rnorm_prev, cfactor, wtime;
+
+   /* If my processor is not 0, or if print_level is not set high enough, return */
+   if ((myid != 0) || (print_level < 1))
+   {
+      return _braid_error_flag;
+   }
+
+   wtime = MPI_Wtime() - localtime;
+
+   _braid_GetRNorm(core, -1, &rnorm);
+   _braid_GetRNorm(core, -2, &rnorm_prev);
+   cfactor = 1.0;
+   if (rnorm_prev != braid_INVALID_RNORM)
+   {
+      cfactor = rnorm / rnorm_prev;
+   }
+   if (rnorm != braid_INVALID_RNORM)
+   {
+      _braid_printf("  Braid: || r_%d || = %1.6e, conv factor = %1.2e, wall time = %1.2e\n",
+                    iter, rnorm, cfactor, wtime);
+   }
+   else
+   {
+      _braid_printf("  Braid: || r_%d || not available, wall time = %1.2e\n", iter, wtime);
+   }
+
+   if (fullres != NULL)
+   {
+      _braid_GetFullRNorm(core, -1, &rnorm);
+      _braid_GetFullRNorm(core, -2, &rnorm_prev);
+      cfactor = 1.0;
+      if (rnorm_prev != braid_INVALID_RNORM)
+      {
+         cfactor = rnorm / rnorm_prev;
+      }
+      if (rnorm != braid_INVALID_RNORM)
+      {
+         _braid_printf("  Braid: Full || r_%d || = %1.6e, conv factor = %1.2e\n",
+                       iter, rnorm, cfactor);
+      }
+   }
+
+   if (refined)
+   {
+      _braid_printf("  Braid: Temporal refinement occurred, %d time steps\n",
+                    _braid_CoreElt(core, gupper));
+   }
+
+   if ((rstopped > -1) && (rstopped == iter))
+   {
+      _braid_printf("  Braid: Temporal refinement stopped, %d time steps, %d refinements done\n",
+                    _braid_CoreElt(core, gupper),
+                    _braid_CoreElt(core, nrefine));
+      _braid_printf("  Braid: Temporal refinement limits: time steps = %d, refinements = %d\n",
+                    _braid_CoreElt(core, tpoints_cutoff),
+                    _braid_CoreElt(core, max_refinements));
+   }
+
+   return _braid_error_flag;
+}
+
+/*--------------------------------------------------------------------------
+ *--------------------------------------------------------------------------*/
+
+braid_Int
+braid_Drive(braid_Core  core)
+{
+   MPI_Comm             comm_world      = _braid_CoreElt(core, comm_world);
+   braid_Int            myid            = _braid_CoreElt(core, myid_world);
+   braid_Real           tstart          = _braid_CoreElt(core, tstart);
+   braid_Real           tstop           = _braid_CoreElt(core, tstop);
+   braid_Int            ntime           = _braid_CoreElt(core, ntime);
+   braid_Int            skip            = _braid_CoreElt(core, skip);
+   braid_Int            max_levels      = _braid_CoreElt(core, max_levels);
+   braid_Int            print_level     = _braid_CoreElt(core, print_level);
+   braid_Int            access_level    = _braid_CoreElt(core, access_level);
+   braid_PtFcnResidual  fullres         = _braid_CoreElt(core, full_rnorm_res);
+
+   braid_Int     *nrels, nrel0;
+   braid_Int      nlevels;
+   braid_Int      ilower, iupper, i;
+   braid_Real    *ta;
+   _braid_Grid   *grid;
+   braid_Real     localtime, globaltime;
+
+   /* Cycle state variables */
+   _braid_CycleState  cycle;
+   braid_Int          iter, level, done, refined;
+
+   if (myid == 0)
+   { 
+      _braid_printf("  Braid: Begin simulation, %d time steps\n\n",
+                    _braid_CoreElt(core, gupper));
+   }
+
+   /* Start timer */
+   localtime = MPI_Wtime();
+
+   /* Create fine grid */
+   _braid_GetDistribution(core, &ilower, &iupper);
+   _braid_GridInit(core, 0, ilower, iupper, &grid);
+
+   /* Set t values */
+   ta = _braid_GridElt(grid, ta);
+   for (i = ilower; i <= iupper; i++)
+   {
+      ta[i-ilower] = tstart + (((braid_Real)i)/ntime)*(tstop-tstart);
+   }
+
+   /* Create a grid hierarchy */
+   _braid_InitHierarchy(core, grid, 0);
+   nlevels = _braid_CoreElt(core, nlevels);
+
+   /* Set initial values */
+   _braid_InitGuess(core, 0);
+
+   /* Initialize cycle state */
+   _braid_DriveInitCycle(core, &cycle);
+   
+   done  = 0;
+   if (max_levels <= 1)
+   {
+      /* Just do sequential time marching */
+      done = 1;
+   }
+
+   level = 0;
+   if (skip)
+   {
+      /* Skip work on first down cycle */
+      level = nlevels-1;
+      _braid_CopyFineToCoarse(core);
+   }
+
+   iter = 0;
+   _braid_CoreElt(core, niter) = iter;
+   while (!done)
+   {
+      /* When there is just one grid level, do sequential time marching */
+      /* RDF: Can this be done more efficiently?  It looks like this is needed
+       * only to get the 'refine' factors, then the solve is recomputed in
+       * either FRefine() or FAccess(). */
+      if (nlevels == 1)
+      {
+         nrels = _braid_CoreElt(core, nrels);
+         nrel0 = nrels[0];
+         nrels[0] = 1;
+         _braid_FCRelax(core, 0);
+         nrels[0] = nrel0;
+         _braid_SetRNorm(core, -1, 0.0);
+      }
+
+      /* Update cycle state and direction based on level and iter */
+      _braid_DriveUpdateCycle(core, level, iter, &cycle);
+
+      if (cycle.down)
+      {
+         /* Down cycle */
+
+         /* CF-relaxation */
+         _braid_FCRelax(core, level);
+
+         /* F-relax then restrict (note that FRestrict computes a new rnorm) */
+         _braid_FRestrict(core, level);
+            
+         /* Compute full residual norm if requested */
+         if ( (level == 0) &&  (fullres != NULL) )
+         {
+            braid_Real  full_rnorm;
+            _braid_ComputeFullRNorm(core, level, &full_rnorm);
+            _braid_SetFullRNorm(core, -1, full_rnorm);
+         }
+
+         level++;
+      }
+      else
+      {
+         /* Up cycle */
+
+         if (level > 0)
+         {
+            /* F-relax then interpolate */
+            _braid_FInterp(core, level);
+
+            level--;
+         }
+         else
+         {
+            /* Finest grid - refine grid if desired, else check convergence */
+            _braid_FRefine(core, &refined);
+            nlevels = _braid_CoreElt(core, nlevels);
+
+            /* Print current status */
+            _braid_DrivePrintStatus(core, level, iter, refined, localtime);
+
+            /* If no refinement was done, check for convergence */
+            if (!refined)
+            {
+               /* Check convergence */
+               _braid_DriveCheckConvergence(core, iter, &done);
+
+               iter++;
+              _braid_CoreElt(core, niter) = iter;
+            }
+         }
+      }
+   }
+
+   /* Get final residual norms */
+   if (fullres != NULL)
+   {
+      braid_Real  full_rnorm;
+      _braid_ComputeFullRNorm(core, level, &full_rnorm);
+      _braid_SetFullRNorm(core, -1, full_rnorm);
+      /* JBS: Ben S wanted a final rnorm, we should move this final residual
+       * computation to FAccess to save work */
+      _braid_FRestrict(core, level);
+   }
+
+   /* Allow final access to Braid by carrying out an F-relax to generate points */
+   if (access_level >= 1)
+   {
+      _braid_FAccess(core, 0, 1);
+   }
+
+   /* End cycle */
+   _braid_DriveEndCycle(core, &cycle);
+
+   /* Stop timer */
+   localtime = MPI_Wtime() - localtime;
+   MPI_Allreduce(&localtime, &globaltime, 1, braid_MPI_REAL, MPI_MAX, comm_world);
+   _braid_CoreElt(core, localtime)  = localtime;
+   _braid_CoreElt(core, globaltime) = globaltime;
+
+   /* Print statistics for this run */
+   if ( (print_level > 0) && (myid == 0) )
+   {
+      braid_PrintStats(core);
+   }
+
+   return _braid_error_flag;
+}
+
+/*--------------------------------------------------------------------------
+ *--------------------------------------------------------------------------*/
+
+braid_Int
+braid_Init(MPI_Comm               comm_world,
+           MPI_Comm               comm,
+           braid_Real             tstart,
+           braid_Real             tstop,
+           braid_Int              ntime,
+           braid_App              app,
+           braid_PtFcnStep        step,
+           braid_PtFcnInit        init,
+           braid_PtFcnClone       clone,
+           braid_PtFcnFree        free,
+           braid_PtFcnSum         sum,
+           braid_PtFcnSpatialNorm spatialnorm,
+           braid_PtFcnAccess      access,
+           braid_PtFcnBufSize     bufsize,
+           braid_PtFcnBufPack     bufpack,
+           braid_PtFcnBufUnpack   bufunpack,
+           braid_Core            *core_ptr)
+{
+   _braid_Core           *core;
+
    /* Braid default values */
    braid_Int              cfdefault       = 2;              /* Default coarsening factor */
    braid_Int              nrdefault       = 1;              /* Default number of FC sweeps on each level */
@@ -81,512 +556,6 @@
    braid_Int              skip            = 1;              /* Default skip value, skips all work on first down-cycle */
    braid_Int              max_refinements = 200;            /* Maximum number of F-refinements */
    braid_Int              tpoints_cutoff  = braid_Int_Max;  /* Maximum number of time steps, controls FRefine()*/ 
->>>>>>> 1e7fe2ac
-
-   cycle.down       = 1;
-   cycle.try_refine = 0;
-   cycle.fmglevel   = 0;
-   cycle.fmg_Vcyc   = 0;
-
-   if (fmg && (nfmg != 0))
-   {
-      cycle.fmglevel = nlevels-1;
-   }
-
-   /* Open cycle output file */
-   if (myid == 0)
-   {
-      cycle.outfile = fopen("braid.out.cycle", "w");
-   }
-
-<<<<<<< HEAD
-   *cycle_ptr = cycle;
-=======
-   _braid_CoreElt(core, access_level)    = access_level;
-   _braid_CoreElt(core, tnorm)           = tnorm;
-   _braid_CoreElt(core, seq_soln)        = seq_soln;
-   _braid_CoreElt(core, print_level)     = print_level;
-   _braid_CoreElt(core, max_levels)      = 0; /* Set with SetMaxLevels() below */
-   _braid_CoreElt(core, min_coarse)      = min_coarse;
-   _braid_CoreElt(core, tol)             = tol;
-   _braid_CoreElt(core, rtol)            = rtol;
->>>>>>> 1e7fe2ac
-
-   return _braid_error_flag;
-}
-
-/*--------------------------------------------------------------------------
- * This routine determines the cycle direction (down or up) based on the current
- * grid level, iteration number, and cycle state.  The resulting cycle direction
- * is expected to produce three basic actions as follows:
- *
- *   Direction   Level                 Expected Action
- *   down        0...(nlevels-2)       relaxation/restriction
- *   up          1...(nlevels-1)       interpolation
- *   up          0                     refine or check convergence
- *--------------------------------------------------------------------------*/
-
-braid_Int
-_braid_DriveUpdateCycle(braid_Core          core,
-                        braid_Int           level,
-                        braid_Int           iter,
-                        _braid_CycleState  *cycle_ptr)
-{
-   braid_Int      myid      = _braid_CoreElt(core, myid_world);
-   braid_Int      fmg       = _braid_CoreElt(core, fmg);
-   braid_Int      nfmg      = _braid_CoreElt(core, nfmg);
-   braid_Int      nfmg_Vcyc = _braid_CoreElt(core, nfmg_Vcyc); 
-   braid_Int      nlevels   = _braid_CoreElt(core, nlevels);
-
-   _braid_CycleState  cycle = *cycle_ptr;
-
-   if (cycle.down)
-   {
-      /* Down cycle */
-
-      /* If we are on the coarsest grid, go up */
-      if (level == (nlevels-1))
-      {
-         cycle.down = 0;
-      }
-   }
-
-   if (!cycle.down)
-   {
-      /* Up cycle */
-
-      if (level > 0)
-      {
-         /* If we are not on the finest grid and we are doing F-cycles, make
-          * sure we do nfmg_Vcyc V-cycles at each grid level */
-         if (level < cycle.fmglevel)
-         {  
-            cycle.fmg_Vcyc++;
-            if ( cycle.fmg_Vcyc == nfmg_Vcyc )
-            {
-               cycle.fmg_Vcyc = 0;
-               cycle.fmglevel--;
-            }
-               
-            cycle.down = 1;
-         }
-      }
-      else
-      {
-         /* If we are on the finest grid, first try to refine, then go down */
-         if (!cycle.try_refine)
-         {
-            cycle.try_refine = 1;
-         }
-         else
-         {
-            /* Reset fmglevel if not done doing fmg */
-            if (fmg && (nfmg != iter))
-            {
-               cycle.fmglevel = nlevels-1;                     
-            }
-
-            cycle.try_refine = 0;
-            cycle.down = 1;
-         }
-      }
-   }
-
-   /* Print to cycle output file */
-   if (myid == 0)
-   {
-      braid_Int  nrefine = _braid_CoreElt(core, nrefine);
-      braid_Int  gupper  = _braid_CoreElt(core, gupper);
-
-      _braid_ParFprintfFlush(cycle.outfile, myid, "%d %d %d %d\n",
-                             level, nrefine, iter, gupper);
-   }
-
-   *cycle_ptr = cycle;
-
-   return _braid_error_flag;
-}
-
-/*--------------------------------------------------------------------------
- *--------------------------------------------------------------------------*/
-
-braid_Int
-_braid_DriveEndCycle(braid_Core          core,
-                     _braid_CycleState  *cycle_ptr)
-{
-   braid_Int  myid = _braid_CoreElt(core, myid_world);
-
-   _braid_CycleState  cycle = *cycle_ptr;
-
-   /* Close cycle output file */
-   if (myid == 0)
-   {
-      fclose(cycle.outfile);
-   }
-
-   *cycle_ptr = cycle;
-
-   return _braid_error_flag;
-}
-
-/*--------------------------------------------------------------------------
- *--------------------------------------------------------------------------*/
-
-braid_Int
-_braid_DriveCheckConvergence(braid_Core  core,
-                             braid_Int   iter,
-                             braid_Int  *done_ptr)
-{
-   braid_Int            myid            = _braid_CoreElt(core, myid_world);
-   braid_Real           tol             = _braid_CoreElt(core, tol);
-   braid_Int            rtol            = _braid_CoreElt(core, rtol);
-   braid_Int            max_iter        = _braid_CoreElt(core, max_iter);
-   braid_StepStatus     sstatus         = _braid_CoreElt(core, sstatus);
-   braid_PtFcnResidual  fullres         = _braid_CoreElt(core, full_rnorm_res);
-   braid_Int            tight_fine_tolx = _braid_StatusElt(sstatus, tight_fine_tolx);
-   braid_Real           rnorm, rnorm0;
-
-   braid_Int            done = *done_ptr;
-
-   /* Use the full rnorm, if provided */
-   if (fullres != NULL)
-   {
-      _braid_GetFullRNorm(core, -1, &rnorm);
-      rnorm0 = _braid_CoreElt(core, full_rnorm0);
-   }
-   else
-   {
-      _braid_GetRNorm(core, -1, &rnorm);
-      rnorm0 = _braid_CoreElt(core, rnorm0);
-   }
-
-   /* If using a relative tolerance, adjust tol */
-   if (rtol)
-   {
-      tol *= rnorm0;
-   }
-
-   if ( (rnorm != braid_INVALID_RNORM) && (rnorm < tol) && (tight_fine_tolx == 1) )
-   {
-      done = 1;
-   } 
-   else if (iter == max_iter-1)
-   {
-      done = 1;
-   } 
-   else if ( braid_isnan(rnorm) )
-   {
-      if (myid == 0)
-      {
-         _braid_printf("  Iterations diverged.\n");
-      }
-      done = 1; 
-   }
-
-   *done_ptr = done;
-
-   return _braid_error_flag;
-}
-
-/*--------------------------------------------------------------------------
- *--------------------------------------------------------------------------*/
-
-braid_Int
-_braid_DrivePrintStatus(braid_Core  core,
-                        braid_Int   level,
-                        braid_Int   iter,
-                        braid_Int   refined,
-                        braid_Real  localtime)
-{
-   braid_Int            myid            = _braid_CoreElt(core, myid_world);
-   braid_PtFcnResidual  fullres         = _braid_CoreElt(core, full_rnorm_res);
-   braid_Int            rstopped        = _braid_CoreElt(core, rstopped);
-   braid_Int            print_level     = _braid_CoreElt(core, print_level);
-   braid_Real           rnorm, rnorm_prev, cfactor, wtime;
-
-   /* If my processor is not 0, or if print_level is not set high enough, return */
-   if ((myid != 0) || (print_level < 1))
-   {
-      return _braid_error_flag;
-   }
-
-   wtime = MPI_Wtime() - localtime;
-
-   _braid_GetRNorm(core, -1, &rnorm);
-   _braid_GetRNorm(core, -2, &rnorm_prev);
-   cfactor = 1.0;
-   if (rnorm_prev != braid_INVALID_RNORM)
-   {
-      cfactor = rnorm / rnorm_prev;
-   }
-   if (rnorm != braid_INVALID_RNORM)
-   {
-      _braid_printf("  Braid: || r_%d || = %1.6e, conv factor = %1.2e, wall time = %1.2e\n",
-                    iter, rnorm, cfactor, wtime);
-   }
-   else
-   {
-      _braid_printf("  Braid: || r_%d || not available, wall time = %1.2e\n", iter, wtime);
-   }
-
-   if (fullres != NULL)
-   {
-      _braid_GetFullRNorm(core, -1, &rnorm);
-      _braid_GetFullRNorm(core, -2, &rnorm_prev);
-      cfactor = 1.0;
-      if (rnorm_prev != braid_INVALID_RNORM)
-      {
-         cfactor = rnorm / rnorm_prev;
-      }
-      if (rnorm != braid_INVALID_RNORM)
-      {
-         _braid_printf("  Braid: Full || r_%d || = %1.6e, conv factor = %1.2e\n",
-                       iter, rnorm, cfactor);
-      }
-   }
-
-   if (refined)
-   {
-      _braid_printf("  Braid: Temporal refinement occurred, %d time steps\n",
-                    _braid_CoreElt(core, gupper));
-   }
-
-   if ((rstopped > -1) && (rstopped == iter))
-   {
-      _braid_printf("  Braid: Temporal refinement stopped, %d time steps, %d refinements done\n",
-                    _braid_CoreElt(core, gupper),
-                    _braid_CoreElt(core, nrefine));
-      _braid_printf("  Braid: Temporal refinement limits: time steps = %d, refinements = %d\n",
-                    _braid_CoreElt(core, tpoints_cutoff),
-                    _braid_CoreElt(core, max_refinements));
-   }
-
-   return _braid_error_flag;
-}
-
-/*--------------------------------------------------------------------------
- *--------------------------------------------------------------------------*/
-
-braid_Int
-braid_Drive(braid_Core  core)
-{
-   MPI_Comm             comm_world      = _braid_CoreElt(core, comm_world);
-   braid_Int            myid            = _braid_CoreElt(core, myid_world);
-   braid_Real           tstart          = _braid_CoreElt(core, tstart);
-   braid_Real           tstop           = _braid_CoreElt(core, tstop);
-   braid_Int            ntime           = _braid_CoreElt(core, ntime);
-   braid_Int            skip            = _braid_CoreElt(core, skip);
-   braid_Int            max_levels      = _braid_CoreElt(core, max_levels);
-   braid_Int            print_level     = _braid_CoreElt(core, print_level);
-   braid_Int            access_level    = _braid_CoreElt(core, access_level);
-   braid_PtFcnResidual  fullres         = _braid_CoreElt(core, full_rnorm_res);
-
-   braid_Int     *nrels, nrel0;
-   braid_Int      nlevels;
-   braid_Int      ilower, iupper, i;
-   braid_Real    *ta;
-   _braid_Grid   *grid;
-   braid_Real     localtime, globaltime;
-
-   /* Cycle state variables */
-   _braid_CycleState  cycle;
-   braid_Int          iter, level, done, refined;
-
-   if (myid == 0)
-   { 
-      _braid_printf("  Braid: Begin simulation, %d time steps\n\n",
-                    _braid_CoreElt(core, gupper));
-   }
-
-   /* Start timer */
-   localtime = MPI_Wtime();
-
-   /* Create fine grid */
-   _braid_GetDistribution(core, &ilower, &iupper);
-   _braid_GridInit(core, 0, ilower, iupper, &grid);
-
-   /* Set t values */
-   ta = _braid_GridElt(grid, ta);
-   for (i = ilower; i <= iupper; i++)
-   {
-      ta[i-ilower] = tstart + (((braid_Real)i)/ntime)*(tstop-tstart);
-   }
-
-   /* Create a grid hierarchy */
-   _braid_InitHierarchy(core, grid, 0);
-   nlevels = _braid_CoreElt(core, nlevels);
-
-   /* Set initial values */
-   _braid_InitGuess(core, 0);
-
-   /* Initialize cycle state */
-   _braid_DriveInitCycle(core, &cycle);
-   
-   done  = 0;
-   if (max_levels <= 1)
-   {
-      /* Just do sequential time marching */
-      done = 1;
-   }
-
-   level = 0;
-   if (skip)
-   {
-      /* Skip work on first down cycle */
-      level = nlevels-1;
-      _braid_CopyFineToCoarse(core);
-   }
-
-   iter = 0;
-   _braid_CoreElt(core, niter) = iter;
-   while (!done)
-   {
-      /* When there is just one grid level, do sequential time marching */
-      /* RDF: Can this be done more efficiently?  It looks like this is needed
-       * only to get the 'refine' factors, then the solve is recomputed in
-       * either FRefine() or FAccess(). */
-      if (nlevels == 1)
-      {
-         nrels = _braid_CoreElt(core, nrels);
-         nrel0 = nrels[0];
-         nrels[0] = 1;
-         _braid_FCRelax(core, 0);
-         nrels[0] = nrel0;
-         _braid_SetRNorm(core, -1, 0.0);
-      }
-
-      /* Update cycle state and direction based on level and iter */
-      _braid_DriveUpdateCycle(core, level, iter, &cycle);
-
-      if (cycle.down)
-      {
-         /* Down cycle */
-
-         /* CF-relaxation */
-         _braid_FCRelax(core, level);
-
-         /* F-relax then restrict (note that FRestrict computes a new rnorm) */
-         _braid_FRestrict(core, level);
-            
-         /* Compute full residual norm if requested */
-         if ( (level == 0) &&  (fullres != NULL) )
-         {
-            braid_Real  full_rnorm;
-            _braid_ComputeFullRNorm(core, level, &full_rnorm);
-            _braid_SetFullRNorm(core, -1, full_rnorm);
-         }
-
-         level++;
-      }
-      else
-      {
-         /* Up cycle */
-
-         if (level > 0)
-         {
-            /* F-relax then interpolate */
-            _braid_FInterp(core, level);
-
-            level--;
-         }
-         else
-         {
-            /* Finest grid - refine grid if desired, else check convergence */
-            _braid_FRefine(core, &refined);
-            nlevels = _braid_CoreElt(core, nlevels);
-
-            /* Print current status */
-            _braid_DrivePrintStatus(core, level, iter, refined, localtime);
-
-            /* If no refinement was done, check for convergence */
-            if (!refined)
-            {
-               /* Check convergence */
-               _braid_DriveCheckConvergence(core, iter, &done);
-
-               iter++;
-              _braid_CoreElt(core, niter) = iter;
-            }
-         }
-      }
-   }
-
-   /* Get final residual norms */
-   if (fullres != NULL)
-   {
-      braid_Real  full_rnorm;
-      _braid_ComputeFullRNorm(core, level, &full_rnorm);
-      _braid_SetFullRNorm(core, -1, full_rnorm);
-      /* JBS: Ben S wanted a final rnorm, we should move this final residual
-       * computation to FAccess to save work */
-      _braid_FRestrict(core, level);
-   }
-
-   /* Allow final access to Braid by carrying out an F-relax to generate points */
-   if (access_level >= 1)
-   {
-      _braid_FAccess(core, 0, 1);
-   }
-
-   /* End cycle */
-   _braid_DriveEndCycle(core, &cycle);
-
-   /* Stop timer */
-   localtime = MPI_Wtime() - localtime;
-   MPI_Allreduce(&localtime, &globaltime, 1, braid_MPI_REAL, MPI_MAX, comm_world);
-   _braid_CoreElt(core, localtime)  = localtime;
-   _braid_CoreElt(core, globaltime) = globaltime;
-
-   /* Print statistics for this run */
-   if ( (print_level > 0) && (myid == 0) )
-   {
-      braid_PrintStats(core);
-   }
-
-   return _braid_error_flag;
-}
-
-/*--------------------------------------------------------------------------
- *--------------------------------------------------------------------------*/
-
-braid_Int
-braid_Init(MPI_Comm               comm_world,
-           MPI_Comm               comm,
-           braid_Real             tstart,
-           braid_Real             tstop,
-           braid_Int              ntime,
-           braid_App              app,
-           braid_PtFcnStep        step,
-           braid_PtFcnInit        init,
-           braid_PtFcnClone       clone,
-           braid_PtFcnFree        free,
-           braid_PtFcnSum         sum,
-           braid_PtFcnSpatialNorm spatialnorm,
-           braid_PtFcnAccess      access,
-           braid_PtFcnBufSize     bufsize,
-           braid_PtFcnBufPack     bufpack,
-           braid_PtFcnBufUnpack   bufunpack,
-           braid_Core            *core_ptr)
-{
-   _braid_Core           *core;
-
-   /* Braid default values */
-   braid_Int              cfdefault       = 2;              /* Default coarsening factor */
-   braid_Int              nrdefault       = 1;              /* Default number of FC sweeps on each level */
-   braid_Int              fmg             = 0;              /* Default fmg (0 is off) */
-   braid_Int              nfmg            = -1;             /* Default fmg cycles is -1, indicating all fmg-cycles (if fmg=1) */
-   braid_Int              nfmg_Vcyc       = 1;              /* Default num V-cycles at each fmg level is 1 */
-   braid_Int              max_iter        = 100;            /* Default max_iter */
-   braid_Int              max_levels      = 30;             /* Default max_levels */
-   braid_Int              min_coarse      = 2;              /* Default min_coarse */
-   braid_Int              print_level     = 1;              /* Default print level */
-   braid_Int              access_level    = 1;              /* Default access level */
-   braid_Int              tnorm           = 2;              /* Default temporal norm */
-   braid_Real             tol             = 1.0e-09;        /* Default absolute tolerance */
-   braid_Real             rtol            = 1;              /* Use relative tolerance */
-   braid_Int              skip            = 1;              /* Default skip value, skips all work on first down-cycle */
-   braid_Int              max_refinements = 200;            /* Maximum number of F-refinements */
-   braid_Int              tpoints_cutoff  = braid_Int_Max;  /* Maximum number of time steps, controls FRefine()*/ 
 
    braid_Int              myid_world,  myid;
 
@@ -623,6 +592,7 @@
    _braid_CoreElt(core, print_level)     = print_level;
    _braid_CoreElt(core, max_levels)      = 0; /* Set with SetMaxLevels() below */
    _braid_CoreElt(core, min_coarse)      = min_coarse;
+   _braid_CoreElt(core, seq_soln)        = seq_soln;
    _braid_CoreElt(core, tol)             = tol;
    _braid_CoreElt(core, rtol)            = rtol;
 
