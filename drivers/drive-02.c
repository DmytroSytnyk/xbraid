/*BHEADER**********************************************************************
 * Copyright (c) 2013, Lawrence Livermore National Security, LLC. 
 * Produced at the Lawrence Livermore National Laboratory. Written by 
 * Jacob Schroder, Rob Falgout, Tzanio Kolev, Ulrike Yang, Veselin 
 * Dobrev, et al. LLNL-CODE-660355. All rights reserved.
 * 
 * This file is part of XBraid. Email xbraid-support@llnl.gov for support.
 * 
 * This program is free software; you can redistribute it and/or modify it under
 * the terms of the GNU General Public License (as published by the Free Software
 * Foundation) version 2.1 dated February 1999.
 * 
 * This program is distributed in the hope that it will be useful, but WITHOUT ANY
 * WARRANTY; without even the IMPLIED WARRANTY OF MERCHANTABILITY or FITNESS FOR A
 * PARTICULAR PURPOSE. See the terms and conditions of the GNU General Public
 * License for more details.
 * 
 * You should have received a copy of the GNU Lesser General Public License along
 * with this program; if not, write to the Free Software Foundation, Inc., 59
 * Temple Place, Suite 330, Boston, MA 02111-1307 USA
 *
 ***********************************************************************EHEADER*/


/*
   Example 05
   2D diffusion problem

   Interface:    SStructured interface (SStruct)

   Compile with: make drive-02

   Help with:    drive-02 -help

   Sample run:   mpirun -np 8 drive-02 -pgrid 1 1 8 -ml 15 -nt 128 -nx 33 33 -mi 100 -expl -scoarsen  

   Notes:        The " -expl and -scoarsen " options should be used together
                 to coarsen spatially and do explicit time stepping.  

   Description:  This code solves the diffusion problem 

                                  u_t - K * div u = b,
                        b(x,y,t) = -sin(x)*sin(y)*(sin(t)-2*cos(t))
                                          or
                                     b(x,y,t) = 0

                 in the unit square subject to zero Dirichlet boundary
                 conditions,u_b = 0, and initial condition U0 at time t = 0.
                 
                 The domain is split into an p_x x p_y processor grid.  Each
                 processor has a n_x x n_y grid, with nodes connected by a
                 5-point stencil. More precisely, we use central FD in space
                 and forward or backward Euler in time, definining the stencil

                                    -K*dt/(dy^2)
                   -K*dt/(dx^2)  1+2*K*(dt/(dx^2)+dt/(dy^2)) -K*dt/(dx^2)
                                    -K*dt/(dy^2)   
                     
                  We use cell-centered variables, and, therefore, the nodes are
                  not shared.

                  To incorporate the boundary conditions, we do the following:
                  Let x_i and x_b be the interior and boundary parts of the
                  solution vector x, respectively, and let u_b the boundary
                  condition. If we split the matrix A as

                             A = [A_ii A_ib; 
                                  A_bi A_bb],

                  then we solve

                             [A_ii 0; [x_i;    [b_i - A_ib u_b;
                              0    I]  x_b] =        u_b       ].

                  For zero boundary conditions, u_b = 0, we are just 
                  solving

                          A_ii x_i = b_i.

                  Note that this approach is useful for more general types 
                  of boundary conditions.

                  We use a structured solver for the spatial solve at each 
                  time step.
*/

#include <stdlib.h>
#include <stdio.h>
#include <math.h>
#include "_hypre_utilities.h"
#include "HYPRE_sstruct_ls.h"
#include "_hypre_sstruct_mv.h"

#include "braid.h"
#include "braid_test.h"

#include "../examples/ex-02-lib.c"

/* 
 * This will store the spatial discretization information for interpolating to and 
 * from a pair of levels denoted by the tuple of time step sizes, (cdt, fdt).
 *
 * The app structure will contain a table of spatial_discretization structures and 
 * each braid_Vector will contain an integer index, spatial_disc_idx, which will 
 * denote with entry in the table describes that vector's spatial grid.
 *
 * This table will essentially be a database with the tuples (cdt, fdt) as the keys.
 *
 * fdt                  fine grid time step size         
 * cdt                  coarse grid time step size       
 * dx                   coarse grid dx
 * dy                   coarse grid dy
 * nx                   coarse grid nx (num global x-points)
 * ny                   coarse grid ny (num global y-points)
 * nlx                  coarse grid nlx (num local x-points)
 * nly                  coarse grid nly (num local y-points)
 * ilower               coarse grid ilower
 * iupper               coarse grid iupper
 * grid_x_vector        SStructGrid for coarse grid vectors (has expanded ghost layer for interp)
 * grid_x_matrix        SStructGrid for coarse grid matrices
 * graph_matrix         SStructGraph for coarse grid matrices
 * graph_vector         SStructGraph for coarse grid vectors (has expanded ghost layer for interp)
 * fspatial_disc_idx    integer index into app->spatial_lookup_table for the 
 *                      fine spatial mesh used to generate this mesh
 * ncoarsen             the number of coarsenings used to generate this grid from the grid specified
 *                      by fspatial_disc_idx
 * */
typedef struct _spatial_discretization
{
   double fdt, cdt, dx, dy; 
   int ncoarsen, nx, ny, nlx, nly, fspatial_disc_idx;
   int ilower[2], iupper[2];
   HYPRE_SStructGrid       grid_x_vector;
   HYPRE_SStructGrid       grid_x_matrix;
   HYPRE_SStructGraph      graph_vector;
   HYPRE_SStructGraph      graph_matrix;
} spatial_discretization;

/* --------------------------------------------------------------------
 * Structs for my integration routines
 * -------------------------------------------------------------------- */
/* struct my_App contains general information about the problem specific
 * to running the problem with XBraid.
 *
 *   comm_t                communicator for parallelizing in time
 *   comm_x                communicator for parallelizing in space 
 *   max_levels            maximum number of time levels
 *   e                     vector used for error computations
 *   A                     array of discretization matrices (one per time level)
 *   dt_A                  array of time steps for which discretization matrix
 *                         has been created
 *   dx_A                  array of x-direction mesh sizes for which a discretization 
 *                         matrix has been created
 *   dy_A                  array of y-direction mesh sizes for which a discretization 
 *                         matrix has been created
 *   nA                    number of discretization matrices that have been
 *                         created
 *   solver                array of solvers used at each time step on different
 *                         time levels
 *   runtime_max_iter      runtime information on the number of iterations taken for 
 *                         the implicit solves
 *   max_iter_x            expensive and cheap maximum number of spatial MG iterations
 *   scoarsen              use spatial refinement and coarsening
 *   num_scoarsen_CFL      the number of entries in scoarsen_CFL
 *   scoarsenCFL           array of CFL numbers such that if the actual CFL at level k is 
 *                         greater that scoarsenCFL[k] then do spatial coarsening until the
 *                         CFL < scoarsenCFL[k]
 *                         Note: scoarsen must also > 0 to turn on spatial coarsening
 *   spatial_lookup_table  Lookup table recording dx, dy when coarsening spatially.
 *                         tuples (cdt, fdt) are the keys used to access the spatial
 *                         discretizations stored in the table.  The accessor function
 *                         is get_coarse_spatial_disc( ).  See it for more documentation.
 *   runtime_scoarsen_info Runtime information on CFL's encountered and spatial 
 *                         discretizations used.
 *   tol_x[2]              Spatial stopping tolerance limits, (loose, tight), for the fine level
 *   use_rand              binary, use random initial guess (1) or zero initial guess (0)
 *   buffer_size           integer containing the largest possible MPI buffer 
 */
typedef struct _braid_App_struct {
   MPI_Comm                comm_t;
   MPI_Comm                comm_x;
   simulation_manager     *man;
   int                     max_levels;
   HYPRE_SStructVector     e;
   HYPRE_SStructMatrix    *A;
   double                 *dt_A;
   double                 *dx_A;
   double                 *dy_A;
   int                     nA;
   HYPRE_StructSolver     *solver;
   int                    *runtime_max_iter;
   int                    *max_iter_x;
   int                     scoarsen;
   int                     num_scoarsenCFL;
   double                 *scoarsenCFL;
   spatial_discretization *spatial_lookup_table;
   double                 *runtime_scoarsen_info;
   double                  tol_x[2];
   int                     use_rand;
   int                     buffer_size;
} my_App;

/* struct my_Vector contains local information specific to one time point
 *   x            spatial vector 
 */
typedef struct _braid_Vector_struct
{
   int                   spatial_disc_idx;
   HYPRE_SStructVector   x;
} my_Vector;

/* --------------------------------------------------------------------
 * Inititialization routine for the user's manager structure, so that it
 * aligns with a given vector and spatial discretization level
 * -------------------------------------------------------------------- */
   
int update_manager_from_vector(simulation_manager     *man, 
                               braid_Vector            u,
                               spatial_discretization *spatial_lookup_table)
{
   man->nlx = (spatial_lookup_table[u->spatial_disc_idx]).nlx;
   man->nly = (spatial_lookup_table[u->spatial_disc_idx]).nly;
   man->nx = (spatial_lookup_table[u->spatial_disc_idx]).nx;
   man->ny = (spatial_lookup_table[u->spatial_disc_idx]).ny;
   man->dx = (spatial_lookup_table[u->spatial_disc_idx]).dx;
   man->dy = (spatial_lookup_table[u->spatial_disc_idx]).dy;

   man->ilower[0] = (spatial_lookup_table[u->spatial_disc_idx]).ilower[0];
   man->ilower[1] = (spatial_lookup_table[u->spatial_disc_idx]).ilower[1];
   man->iupper[0] = (spatial_lookup_table[u->spatial_disc_idx]).iupper[0];
   man->iupper[1] = (spatial_lookup_table[u->spatial_disc_idx]).iupper[1];
   man->grid_x    = (spatial_lookup_table[u->spatial_disc_idx]).grid_x_matrix;

   return 0;
}

/* --------------------------------------------------------------------
 * Helper routine to grab the spatial discretization infor about 
 * a braid_Vector u
 * -------------------------------------------------------------------- */
   
int grab_vec_spatial_info(braid_Vector            u,
                          spatial_discretization *spatial_lookup_table,
                          int                     ilower[2],
                          int                     iupper[2],
                          int                    *nlx,
                          int                    *nly,
                          int                    *nx,
                          int                    *ny,
                          double                 *dx,
                          double                 *dy)
{
   (*nlx) = (spatial_lookup_table[u->spatial_disc_idx]).nlx;
   (*nly) = (spatial_lookup_table[u->spatial_disc_idx]).nly;
   (*nx)  = (spatial_lookup_table[u->spatial_disc_idx]).nx;
   (*ny)  = (spatial_lookup_table[u->spatial_disc_idx]).ny;
   (*dx)  = (spatial_lookup_table[u->spatial_disc_idx]).dx;
   (*dy)  = (spatial_lookup_table[u->spatial_disc_idx]).dy;

   ilower[0] = (spatial_lookup_table[u->spatial_disc_idx]).ilower[0];
   ilower[1] = (spatial_lookup_table[u->spatial_disc_idx]).ilower[1];
   iupper[0] = (spatial_lookup_table[u->spatial_disc_idx]).iupper[0];
   iupper[1] = (spatial_lookup_table[u->spatial_disc_idx]).iupper[1];

   return 0;
}


/* --------------------------------------------------------------------
 * Time integrator routine.
 * This routine performs the update
 *   u_i = Phi_i(u_{i-1}) + g_i 
 * Note that the first case corresponds to assuming zero Dirichlet BCs
 * and a zero RHS of the PDE.
 * When Step is called, u is u_{i-1}. At the end of the routine, u is 
 * set to u_i.
 * -------------------------------------------------------------------- */
int
my_Step(braid_App        app,
        braid_Vector     ustop,
        braid_Vector     fstop,
        braid_Vector     u,
        braid_StepStatus status)
{
   double tstart;             /* current time */
   double tstop;              /* evolve to this time*/
   HYPRE_SStructVector  bstop;
   double accuracy, cfl_value;
   int i, A_idx, user_explicit;
   int ilower[2], iupper[2], nlx, nly, nx, ny;
   double dx, dy;
   
   /* Grab spatial info about u */
   grab_vec_spatial_info(u, app->spatial_lookup_table, ilower, iupper, 
                         &nlx, &nly, &nx, &ny, &dx, &dy);
   
   /* Grab status of current time step */
   braid_StepStatusGetTstartTstop(status, &tstart, &tstop);
   
   /* Compute the desired spatial solve accuracy */
   if(app->tol_x[0] != app->tol_x[1])
   {
      braid_GetSpatialAccuracy( status, app->tol_x[0], app->tol_x[1], &accuracy);
   }
   else
   {
      accuracy = app->tol_x[0];
   }

   int cfl = 0;
   int iters_taken = -1;

   /* -----------------------------------------------------------------
    * Set up the discretization matrix.
    * If no variable coefficients, check matrix lookup table if matrix 
    * has already been created for time step size tstop-tstart and the 
    * mesh size dx and dy.
    * ----------------------------------------------------------------- */
   A_idx = -1.0;
   for( i = 0; i < app->nA; i++ ){
      if( (fabs( app->dt_A[i] - (tstop-tstart) )/(tstop-tstart) < 1e-10) &&
          (fabs( app->dx_A[i] - dx )/dx < 1e-10) &&
          (fabs( app->dy_A[i] - dy )/dy < 1e-10) )
      { 
         A_idx = i;
         break;
      }
   }

   /* Check CFL condition, always switch to implicit time stepping if you violate the CFL */
   cfl_value = (app->man->K)*( (tstop-tstart)/((dx)*(dx)) + (tstop-tstart)/((dy)*(dy)) );
   if( cfl_value < 0.5 )
   {
      cfl = 1;
   } 
   
   /* Store information on CFL and spatial coarsening for user output */
   (app->runtime_scoarsen_info)[ (5*i) + 1] = dx;
   (app->runtime_scoarsen_info)[ (5*i) + 2] = dy;
   (app->runtime_scoarsen_info)[ (5*i) + 3] = (tstop-tstart);
   (app->runtime_scoarsen_info)[ (5*i) + 4] = cfl_value;

   /* Update manager relative to this vector */
   update_manager_from_vector(app->man, u, app->spatial_lookup_table);
   
   /* We need to "trick" the user's manager with the new dt */
   app->man->dt = tstop - tstart;

   if( A_idx == -1.0 ){
      A_idx = i;
      app->nA++;
      
      /* No matrix for time step tstop-tstart exists. 
       * Add entry to matrix lookup table. */   
      
      app->dt_A[A_idx] = tstop-tstart;
      app->dy_A[A_idx] = dx;
      app->dx_A[A_idx] = dy;

     /* We need to "trick" the user's data structure into mimicking this
      * discretization level */
      app->man->graph = (app->spatial_lookup_table[u->spatial_disc_idx]).graph_matrix;

      /* Set up the implicit or explicit discretization matrix.  If CFL is violated, 
       * automatically use implicit */
     if( app->man->explicit && cfl ){
         setUpExplicitMatrix( app->man );
         app->A[A_idx] = app->man->A;
         
         /* Store that we used explicit on this level */
         (app->runtime_scoarsen_info)[ (5*i) ]    = 1;
      }
      else{
         setUpImplicitMatrix( app->man );
         app->A[A_idx] = app->man->A;
      
         /* Set up the PFMG solver using u->x as dummy vectors. */
         setUpStructSolver( app->man, u->x, u->x );
         app->solver[A_idx] = app->man->solver;

         /* Store that we used implicit on this level */
         (app->runtime_scoarsen_info)[ (5*i) ]    = 0;   
      }
   } 


   /* --------------------------------------------------------------
    * Time integration to next time point: Solve the system Ax = b.
    * 
    * Overwrite the necessary info in the manager, and then call the user's
    * time stepping routine
    * -------------------------------------------------------------- */
   
   /* update manager with a few other important data items */
   app->man->A = app->A[A_idx];
   app->man->solver = app->solver[A_idx];
   
   /* Use level specific max_iter by "tricking" the user's data structure*/
   if( A_idx == 0 )
      app->man->max_iter = app->max_iter_x[0];
   else
      app->man->max_iter = app->max_iter_x[1];
   
   /* Use level specific time stepper by "tricking" the user's data structure*/
   user_explicit = app->man->explicit;
   if( app->man->explicit && cfl )
      app->man->explicit = 1;
   else
      app->man->explicit = 0;

   /* Use level specific tol by "tricking" the user's data structure.  Note that
    * this accuracy value is controlled, in part, by the -tol_x and -tol_xc command
    * line parameters. */
   app->man->tol = accuracy;
   
<<<<<<< HEAD
   /* printf("  Level  %d   Tol  %1.2e   Maxiter  %d\n", A_idx, app->man->tol, app->man->max_iter); */

=======
>>>>>>> 02ae680b
   /* Take step */
   if (fstop == NULL)
   {
      bstop = NULL;
   }
   else
   {
      bstop = fstop->x;
   }
   take_step(app->man, ustop->x, bstop, u->x, tstart, tstop, &iters_taken);

   /* Go back to the user's original choice of explicit */
   app->man->explicit = user_explicit;
   
   /* Store iterations taken */
   app->runtime_max_iter[A_idx] = max_i( (app->runtime_max_iter[A_idx]),
                                            iters_taken);
   /* Tell XBraid no refinement */
   braid_StepStatusSetRFactor(status, 1);

   return 0;
}

/* --------------------------------------------------------------------
 * -------------------------------------------------------------------- */
int
my_Residual(braid_App        app,
            braid_Vector     ustop,
            braid_Vector     r,
            braid_StepStatus status)
{
   double tstart;             /* current time */
   double tstop;              /* evolve u to this time*/
   int i, A_idx;
   int ilower[2], iupper[2], nlx, nly, nx, ny;
   double dx, dy;
   
   /* Grab spatial info about u */
   grab_vec_spatial_info(ustop, app->spatial_lookup_table, ilower, iupper, 
                         &nlx, &nly, &nx, &ny, &dx, &dy);
 
   /* Grab status of current time step */
   braid_StepStatusGetTstartTstop(status, &tstart, &tstop);

   /* Check matrix lookup table to see if this matrix already exists*/
   A_idx = -1.0;
   for( i = 0; i < app->nA; i++ ){
      if( (fabs( app->dt_A[i] - (tstop-tstart) )/(tstop-tstart) < 1e-10) &&
          (fabs( app->dx_A[i] - dx )/dx < 1e-10) &&
          (fabs( app->dy_A[i] - dy )/dy < 1e-10) ) 
      { 
         A_idx = i;
         break;
      }
   }
   
   /* Update manager relative to this vector */
   update_manager_from_vector(app->man, ustop, app->spatial_lookup_table);
   
   /* We need to "trick" the user's manager with the new dt */
   app->man->dt = tstop - tstart;

   /* Set up a new matrix */
   if( A_idx == -1.0 ){
      A_idx = i;
      app->nA++;
      app->dt_A[A_idx] = tstop-tstart;
      app->dx_A[A_idx] = dx;
      app->dy_A[A_idx] = dy;
      
      /* We need to "trick" the user's data structure into mimicking this
      * discretization level */
      app->man->graph = (app->spatial_lookup_table[ustop->spatial_disc_idx]).graph_matrix;


      setUpImplicitMatrix( app->man );
      app->A[A_idx] = app->man->A;
      
      /* Set up the PFMG solver using r->x as dummy vectors. */
      setUpStructSolver( app->man, r->x, r->x );
      app->solver[A_idx] = app->man->solver;

     /* Store that we used implicit on this level */
     (app->runtime_scoarsen_info)[ (5*i) ]    = 0;   
   } 

   /* Compute residual Ax */
   app->man->A = app->A[A_idx];
   comp_res(app->man, ustop->x, r->x, tstart, tstop);

   return 0;
}

/* --------------------------------------------------------------------
 * Create a vector object for a given time point.
 * This function is only called on the finest level
 * -------------------------------------------------------------------- */
int
my_Init(braid_App     app,
        double        t,
        braid_Vector *u_ptr)
{
   
   /* Initialize vector and store the spatial index, here it's level 0 */
   my_Vector * u = (my_Vector *) malloc( sizeof(my_Vector) );
   u->spatial_disc_idx = 0; 

   /* Make sure that the manager information on spatial level agrees with u */
   update_manager_from_vector(app->man, u, app->spatial_lookup_table);
   
   if( t == app->man->tstart ){
      /* Sets u_ptr as the initial condition */
      t = 0.0;
   }
   else if (app->use_rand){
      /* Sets u_ptr as uniformly random, for reproducibility use a seed */
      srand(0);
      t = -1.0;
   }
   else{
      /* Sets u_ptr as an all zero vector*/
      t = 1.0;
   }

   set_initial_condition(app->man, &(u->x), t);

   *u_ptr = u;
   return 0;
}


/* --------------------------------------------------------------------
 * Create a a copy of a vector object.
 * -------------------------------------------------------------------- */
int
my_Clone(braid_App     app,
         braid_Vector  u,
         braid_Vector *v_ptr)
{
   my_Vector *v;
   double    *values;
   
   /* Grab spatial info about vector */
   int ilower[2], iupper[2], nlx, nly, nx, ny;
   double dx, dy;
   grab_vec_spatial_info(u, app->spatial_lookup_table, ilower, iupper, 
                     &nlx, &nly, &nx, &ny, &dx, &dy);

   v = (my_Vector *) malloc(sizeof(my_Vector));

   /* Create an empty vector object. */
   app->man->grid_x = (app->spatial_lookup_table[u->spatial_disc_idx]).grid_x_matrix;
   initialize_vector(app->man, &(v->x));

   /* Set the values. */
   values = (double *) malloc( (nlx)*(nly)*sizeof(double) );
   HYPRE_SStructVectorGather( u->x );
   HYPRE_SStructVectorGetBoxValues( u->x, 0, ilower, iupper, 0, values );
   HYPRE_SStructVectorSetBoxValues( v->x, 0, ilower, iupper, 0, values );
   free( values );
   HYPRE_SStructVectorAssemble( v->x );

   /* Store the spatial_disc_idx used to generate u */
   v->spatial_disc_idx = u->spatial_disc_idx; 

   *v_ptr = v;

   return 0;
}



/* --------------------------------------------------------------------
 * Destroy vector object.
 * -------------------------------------------------------------------- */
int
my_Free(braid_App    app,
        braid_Vector u)
{
   HYPRE_SStructVectorDestroy( u->x );
   free( u );

   return 0;
}


/* --------------------------------------------------------------------
 * Compute vector sum y = alpha*x + beta*y.
 * -------------------------------------------------------------------- */
int
my_Sum(braid_App    app,
       double       alpha,
       braid_Vector x,
       double       beta,
       braid_Vector y)
{
   int i;
   double *values_x, *values_y;
   
   /* Grab spatial info about vector */
   int ilower[2], iupper[2], nlx, nly, nx, ny;
   double dx, dy;
   grab_vec_spatial_info(x, app->spatial_lookup_table, ilower, iupper, 
                     &nlx, &nly, &nx, &ny, &dx, &dy);

   values_x = (double *) malloc( nlx*nly*sizeof(double) );
   values_y = (double *) malloc( nlx*nly*sizeof(double) );

   HYPRE_SStructVectorGather( x->x );
   HYPRE_SStructVectorGetBoxValues( x->x, 0, ilower, iupper, 0, values_x );

   HYPRE_SStructVectorGather( y->x );
   HYPRE_SStructVectorGetBoxValues( y->x, 0, ilower, iupper, 0, values_y );

   for( i = 0; i < nlx*nly; i++ ){
      values_y[i] = alpha*values_x[i] + beta*values_y[i];
   }

   HYPRE_SStructVectorSetBoxValues( y->x, 0, ilower, iupper, 0, values_y );

   free( values_x );
   free( values_y );

   return 0;
}


/* --------------------------------------------------------------------
 * Access the vector -- used for user output
 * -------------------------------------------------------------------- */
int
my_Access(braid_App           app,
          braid_Vector        u,
          braid_AccessStatus  astatus)
{
   MPI_Comm   comm   = MPI_COMM_WORLD;
   double     tstart = (app->man->tstart);
   double     tstop  = (app->man->tstop);
   double     rnorm, disc_err, t;
   int        nt = (app->man->nt);
   int        iter, level, done;
   int        index, myid;
   static int previous_level = -5;
   char       filename[255], filename_mesh[255], filename_err[255], filename_sol[255];
  
   /* Retrieve current time from Status Object */
   braid_AccessStatusGetT(astatus, &t);

   /* Retrieve Braid State Information from Status Object */
   MPI_Comm_rank(comm, &myid);
   braid_AccessStatusGetTILD(astatus, &t, &iter, &level, &done);
   braid_AccessStatusGetResidual(astatus, &rnorm);
   if( (myid == 0) && (level != previous_level) )
   {
      previous_level = level;
      printf("  my_Access() called, iter= %d, level= %d\n", iter, level);
   }

   /* Write a file for each time step that contains a single scalar, the l2
    * norm of the discretization error */
   MPI_Comm_rank(app->comm_x, &myid);
   if( level == 0 )
   {
      /* update manager to correspond to this vector and its time level */
      update_manager_from_vector(app->man, u, app->spatial_lookup_table);
      
      /* Print discretization error to screen for only final time */
      index = ((t - tstart) / ((tstop - tstart)/nt) + 0.1);
      compute_disc_err(app->man, u->x, t, app->e, &disc_err);
      if( (t == app->man->tstop) && myid == 0 ) {
         printf("\n  my_Access():  Braid iter %d,  discr. error at final time:  %1.4e\n", iter, disc_err);
      }
      
      /* Write the norm of the discretization error to a separate file for each time step */
      if( app->man->output_files ){
         sprintf(filename, "%s.iter%03d.time%07d", "drive-02.error_norm", iter, index);
         output_error_file(app->man, t, disc_err, filename); 
      }
   }

  
   /* Write THREE GLVIS visualization files for the final time step:
    * (1) the discretization error (2) the true solution (3) the discrete solution */ 
   if( app->man->output_vis && (level == 0) && (t == app->man->tstop) )
   {
      /* update manager to correspond to this vector and its time level */
      update_manager_from_vector(app->man, u, app->spatial_lookup_table);
      
      /* Create file name and do output */
      sprintf(filename_mesh, "%s.iter%03d", "drive-02_mesh", iter);
      sprintf(filename_err, "%s.iter%03d", "drive-02_err_tstop", iter);
      sprintf(filename_sol, "%s.iter%03d", "drive-02_sol_tstop", iter);
      output_vis(app->man, u->x, t, filename_mesh, filename_err, filename_sol);
   }
   
   return 0;
}

/* --------------------------------------------------------------------
 * Compute spatial norm 
 * -------------------------------------------------------------------- */
int
my_SpatialNorm(braid_App     app,
               braid_Vector  u,
               double       *norm_ptr)
{
   norm(u->x, norm_ptr);
   return 0;
}


/* --------------------------------------------------------------------
 * Return buffer size for vector object buffer. Vector object contains
 * values at every grid point and thus, the buffer size is the number
 * of grid points.
 * -------------------------------------------------------------------- */
int
my_BufSize(braid_App  app,
           int       *size_ptr)
{
    /* A vector needs to contain 1 extra doubles for the coarsening rule */ 
    *size_ptr = (app->buffer_size);
    return 0;
}


/* --------------------------------------------------------------------
 * Pack a vector object in a buffer.
 * -------------------------------------------------------------------- */
int
my_BufPack(braid_App     app,
           braid_Vector  u,
           void         *buffer,
           braid_Int    *size_ptr)
{
   double *dbuffer = buffer;
   
   /* Grab spatial info about vector */
   int ilower[2], iupper[2], nlx, nly, nx, ny;
   double dx, dy;
   grab_vec_spatial_info(u, app->spatial_lookup_table, ilower, iupper, 
                     &nlx, &nly, &nx, &ny, &dx, &dy);

   /* Pack the spatial coarsening rule */ 
   dbuffer[0] = (double) u->spatial_disc_idx; 

   /* Pack the vector */
   HYPRE_SStructVectorGather( u->x );
   HYPRE_SStructVectorGetBoxValues( u->x, 0, ilower,
                                    iupper, 0, &(dbuffer[1]) );

   /* Determine number of bytes actually packed */
   *size_ptr = (nlx*nly + 1)*sizeof(double);
   
   return 0;
}


/* --------------------------------------------------------------------
 * Unpack a vector object from a buffer.
 * -------------------------------------------------------------------- */
int
my_BufUnpack(braid_App     app,
             void         *buffer,
             braid_Vector *u_ptr)
{
   int ilower[2], iupper[2], nlx, nly, nx, ny;
   double dx, dy;
   double    *dbuffer = buffer;
   my_Vector *u;

   u = (my_Vector *) malloc( sizeof(my_Vector) );

   /* Unpack the spatial coarsening rule */
   u->spatial_disc_idx = (int) dbuffer[0];

   /* Grab spatial info about vector */
   grab_vec_spatial_info(u, app->spatial_lookup_table, ilower, iupper, 
                     &nlx, &nly, &nx, &ny, &dx, &dy);

   /* 
    * Unpack the vector 
    */

   /* Create an empty vector object. */
   app->man->grid_x = (app->spatial_lookup_table[u->spatial_disc_idx]).grid_x_matrix;
   initialize_vector(app->man, &(u->x));
   /* Set the values. */
   HYPRE_SStructVectorSetBoxValues( u->x, 0, ilower, iupper, 0, &(dbuffer[1]) );
   HYPRE_SStructVectorAssemble( u->x );

   *u_ptr = u;

   return 0;
}

/* Helper function for my_ComputeNumCoarsenings */
double log2( double n )  
{  
   /* log(n)/log(2) is log2. */  
   return log(n)/log(2.0);  
}

/* --------------------------------------------------------------------
 * Return the number of times to uniformly coarsen, in order
 * to minimally satisfy the CFL.  This function returns an integer beta, 
 * such that dx and dy must be multipled by 2^beta.   
 *
 * The CFL conditioner checked is:   
 *
 *       K*( dt/dx^2 + dt/dy^2 ) <  scoarsenCFL
 *
 * nx, ny are the global number of points in the x and y dimensions.  If the 
 * required number of coarsenings is too many for this grid, then zero 
 * is returned.
 * -------------------------------------------------------------------- */
int my_ComputeNumCoarsenings(double dt,
                             double dx,
                             double dy,
                             double K,
                             int nx,
                             int ny,
                             double scoarsenCFL)
{
   /* compute required coarsening to satisfy CFL */
   int ncoarsen1 = ceil( (log2( K*dt*(dx*dx + dy*dy)/(dx*dx*dy*dy) ) - log2(scoarsenCFL))/2.0 );
   int ncoarsen2 = ceil( (log2( K*0.999999999*dt*(dx*dx + dy*dy)/(dx*dx*dy*dy) ) - log2(scoarsenCFL))/2.0 );
   int ncoarsen3 = ceil( (log2( K*1.000000001*dt*(dx*dx + dy*dy)/(dx*dx*dy*dy) ) - log2(scoarsenCFL))/2.0 );
   
   /* Due to floating point arithmetic, this is our hack to make this the same
    * across processors.  dt is the only value that will vary across processors, so we try a couple
    * different tweaks up there on the order of the 10th digit. */
   int ncoarsen = max_i(ncoarsen1, ncoarsen2);
   ncoarsen = max_i(ncoarsen, ncoarsen3);

   int coarsen_factor =  (int) pow(2.0, ncoarsen);
   if( coarsen_factor == 0)
   {
      return 0;
   }

   /* Check if the existing grid can be coarsened that much */
   int cnx = (nx-1) / coarsen_factor  + 1; 
   int cny = (ny-1) / coarsen_factor  + 1; 
   if( (cnx < 2) || (cny < 2) )
   {
      return 0;
   }
   else
   {
      return ncoarsen;
   }
}

/* --------------------------------------------------------------------
 * Return the spatial discretization stored in  app->spatial_lookup_table  
 * that corresponds to the (cdt, fdt) tuple.  Remember that this 
 * table is essentially a database with the tuples (cdt, fdt) as the keys.
 *
 * If spatial coarsening is required, then it is done by generating new SStruct
 * grids and graphs.
 *
 * The grids are numbered by their integer index into the spatial_lookup_table
 * such that grid k is as fine or finer than grid k+1.  
 *
 * If no spatial coarsening is required to satisfy the CFL constraints when 
 * moving from grid k to grid k+1, then these two grids are the same.  
 * Otherwise they are different.  If multiple coarsenings are required to 
 * satisfy the CFl constraint when coarsening grid k, then these intermediate
 * grids are created as well (for use by the spatial interpolation/restriction
 * functions).  If two intermediate grids are needed, then grid k will spawn
 * the creation of grids k+1, k+2 and k+3 in the spatial_lookup_table.  That is
 * spatial_lookup_table[k+1] and spatial_lookup_table[k+2] will hold grid information
 * for intermediate grids only used for spatial interpolation/restriction
 * and spatial_lookup_table[k+3] will the grid information for the next XBraid level.
 *
 * If the entries cdt and fdt are both -1.0, then that denotes an empty table
 * entry.
 * 
 * Return value is 
 *    spatial_disc_idx
 * -------------------------------------------------------------------- */
void get_coarse_spatial_disc( braid_App app, 
                              double    cdt, 
                              double    fdt, 
                              double    fdx,
                              double    fdy,
                              double    scoarsenCFL,
                              int       fnx,
                              int       fny,
                              int       fspatial_disc_idx,
                              int*      filower,
                              int*      fiupper,
                              int*      spatial_disc_idx)
{
   int i, k, ncoarsen, ncoarsen_loc, cnlx, cnly, cnx, cny;
   int cilower[2], ciupper[2];
   int max_levels = app->max_levels;
   double coarsen_factor, cdx, cdy, cdt_loc;

   /* Initial spatial_disc_idx to -1, indicating that no match has yet 
    * been found */
   (*spatial_disc_idx) = -1;

   /* Search for this cdt, fdt combo and see if a spatial 
    * discretization already exists for it.  
    * Note: we start at i=1.  The first entry for the table is a dummy entry 
    *       for cloning vectors. 
    * Note: We assume that no more than 3*(app->max_levels) instances
    *       of spatial coarsening will ever occur.
    * */
   for(i = 1; i < 3*max_levels; i++)
   {
      if( fabs((app->spatial_lookup_table[i]).cdt - cdt)/cdt < 1e-10 )
      {
         /* A rule for this cdt has already been stored */
         if( fabs((app->spatial_lookup_table[i]).fdt - fdt)/fdt < 1e-10 )
         {
            /* We've found a match, both cdt and fdt match * 
             * This is a return value detailing which rule this is*/
            (*spatial_disc_idx) = i;
            return;
         }
      }
   }
   
   /* 
    * A spatial discretization was not found, so generate a new one, 
    * and store in the next open spot.  We loop over ncoarsen and generate
    * the intermediate grids as well (they are used for spatial 
    * interpolation/restriction).  Note that even if we don't coarsen, we 
    * still create a grid and graph for this cdt/fdt combo -- that is, the 
    * loop over k always iterates once.
    */
   
   /* Determine New sizes */
   ncoarsen = my_ComputeNumCoarsenings(cdt, fdx, fdy, app->man->K, fnx, fny, scoarsenCFL); 
   for(k = 1; k <= max_i(ncoarsen,1); k++)
   {
      if(ncoarsen == 0)
      {  
         coarsen_factor = 1.0;
         ncoarsen_loc = 0;
         cdt_loc = cdt;
      }
      else
      {  
         coarsen_factor = pow(2.0, k); 
         ncoarsen_loc = k;
         if(k == max_i(ncoarsen,1) )
         {  cdt_loc = cdt;}
         else
         {  cdt_loc = -1.0;}
      }

      cdx = coarsen_factor * fdx;
      cdy = coarsen_factor * fdy;
      cnx = (fnx-1) / ((int) coarsen_factor)  + 1; 
      cny = (fny-1) / ((int) coarsen_factor)  + 1;

      /* Define the nodes owned by the current processor (each processor's
       * piece of the global grid) */
      cilower[0] = ceil( (double) filower[0] / (double) coarsen_factor );
      cilower[1] = ceil( (double) filower[1] / (double) coarsen_factor );
      ciupper[0] = floor( (double) fiupper[0] / (double) coarsen_factor );
      ciupper[1] = floor( (double) fiupper[1] / (double) coarsen_factor );

      /* Determine local problem size. */
      cnlx = max_i(ciupper[0] - cilower[0] + 1, 0);
      cnly = max_i(ciupper[1] - cilower[1] + 1, 0);


      /* Note: We start at i=1.  The first entry for the table is a dummy
       *       entry for cloning vectors. 
       * Note: We assume that no more than 3*(app->max_levels) instances
       *       of spatial coarsening will ever occur.
       * */
      for(i = 1; i < 3*max_levels; i++)
      {
         if( ( (app->spatial_lookup_table[i]).cdt == -1.0 ) && ( (app->spatial_lookup_table[i]).fdt == -1.0 ) )
         {
            (app->spatial_lookup_table[i]).cdt = cdt_loc;
            (app->spatial_lookup_table[i]).fdt = fdt;
            (app->spatial_lookup_table[i]).ncoarsen = ncoarsen_loc;
            (app->spatial_lookup_table[i]).dx = cdx;
            (app->spatial_lookup_table[i]).dy = cdy;
            (app->spatial_lookup_table[i]).nx = cnx;
            (app->spatial_lookup_table[i]).ny = cny;
            (app->spatial_lookup_table[i]).nlx = cnlx;
            (app->spatial_lookup_table[i]).nly = cnly;
            (app->spatial_lookup_table[i]).ilower[0] = cilower[0];
            (app->spatial_lookup_table[i]).ilower[1] = cilower[1];
            (app->spatial_lookup_table[i]).iupper[0] = ciupper[0];
            (app->spatial_lookup_table[i]).iupper[1] = ciupper[1];
            (app->spatial_lookup_table[i]).fspatial_disc_idx = fspatial_disc_idx; 
            
            /* We also have to set up a new 2D grid and graph for the new COARSE level*/
            setUp2Dgrid( app->comm_x, &((app->spatial_lookup_table[i]).grid_x_matrix), app->man->dim_x,  
                         cilower, ciupper, app->man->vartype, 1 );
            setUpGraph( app->comm_x, &((app->spatial_lookup_table[i]).graph_matrix), 
                       (app->spatial_lookup_table[i]).grid_x_matrix, app->man->object_type, 
                        app->man->stencil );
            /* We temporarily let the vector grid and graph be the matrix grid and graph. Once we figure
             * out the correct ghost layer, we will replace these two values */
            (app->spatial_lookup_table[i]).grid_x_vector = (app->spatial_lookup_table[i]).grid_x_matrix;
            (app->spatial_lookup_table[i]).graph_vector = (app->spatial_lookup_table[i]).graph_matrix;
            
            /* We also have to set up a new 2D grid and graph for the fine level vectors that has the
             * correct number of ghost layers */
            setUp2Dgrid( app->comm_x, &((app->spatial_lookup_table[fspatial_disc_idx]).grid_x_vector), 
                         app->man->dim_x, (app->spatial_lookup_table[fspatial_disc_idx]).ilower, 
                         (app->spatial_lookup_table[fspatial_disc_idx]).iupper, app->man->vartype, 2);
            setUpGraph(app->comm_x, &((app->spatial_lookup_table[fspatial_disc_idx]).graph_vector), 
                       (app->spatial_lookup_table[fspatial_disc_idx]).grid_x_vector, 
                       app->man->object_type, app->man->stencil );

            /* This is a return value detailing which rule this is*/
            (*spatial_disc_idx) = i;
            break;
         }
      }
   
   } /* End ncoarsen loop */
   
   /* If no match was found, then (*spatial_disc_idx) will equal its initial value of -1 */
   return;
}

/* --------------------------------------------------------------------
 * Print a spatial vector (for diagnostics
 * -------------------------------------------------------------------- */
void print_spatial_vector(double * v,
                          int nx,
                          int ny,
                          MPI_Comm comm)
{
   int i,j,myid;
   MPI_Comm_rank(comm, &myid);
   fprintf(stderr, "\n\n");
   for(i = ny-1; i > -1; i--)
   {
      for(j = 0; j < nx; j++)
      {
         fprintf(stderr, "%11.2e", v[i*nx + j]);
      }
      fprintf(stderr, "\n");
   }
   fprintf(stderr, "\n\n");
}

/* --------------------------------------------------------------------
 * Retrieve a spatial discretization stored in app->spatial_lookup_table  
 * that corresponds to the (cdt, fdt) tuple.  Remember that this 
 * table is essentially a database with the tuples (cdt, fdt) as the keys.*
 * -------------------------------------------------------------------- */
void retrieve_spatial_discretization( braid_App app, 
                                      double    cdt, 
                                      double    fdt,
                                      int       *spatial_disc_idx)
{
   int max_levels = app->max_levels;
   int i;
   
   /* Note: We start at i=1.  The first entry for the table is a dummy
    *       entry for cloning vectors.
    * Note: We assume that no more than 3*(app->max_levels) instances
    *       of spatial coarsening will ever occur.
    * */
   for(i = 1; i < 3*max_levels; i++)
   {
      if( fabs((app->spatial_lookup_table[i]).cdt - cdt)/cdt < 1e-10 )
      {
         /* A rule for this cdt has already been stored */
         if( fabs((app->spatial_lookup_table[i]).fdt - fdt)/fdt < 1e-10 )
         {
            /* We've found a match, both cdt and fdt match */
            (*spatial_disc_idx) = i;
            return;
         }
      }
   }
   (*spatial_disc_idx) = -1;
}


/* --------------------------------------------------------------------
 * Do a single uniform refinement of a braid_Vector.
 * Use bilinear interpolation.
 * Assume a regular grid of size 2^k + 1 in each dimension.
 *
 * The basic strategy is to (possible multiple) uniform refinments with a
 * helper function that does only one uniform refinement while an outter 
 * driver calls the helper function ncoarsen number of times.
 * -------------------------------------------------------------------- */
int
my_RefineHelper(braid_App              app,           
                braid_Vector           cu,
                braid_Vector          *fu_ptr,
                braid_CoarsenRefStatus status)
{
   my_Vector  *fu;
   double     *cvalues, *fvalues, *fvaluesplus;
   int        cidx, fidx, i, j, cstride, fstride, istart, istop, jstart, jstop;
   int        filower[2], fiupper[2];
   int        spatial_disc_idx, fspatial_disc_idx;
   int        fnlx, fnly;

   int        cilower[2], ciupper[2];
   int        cnlx, cnly;
   
   hypre_Box             *box;
   hypre_Box             *value_box;
   hypre_CommInfo        *comm_info;
   hypre_CommHandle      *comm_handle;
   hypre_CommPkg         *comm_pkg;
   int                   *num_ghost;
   
   /*double     tstart;
   braid_CoarsenRefStatusGetTstart(status, &tstart); */
   
   /* Determine current local spatial grid size.  Note that subtracting one from a 
    * spatial discretization index will give you the index for the next finer grid. */
   spatial_disc_idx  = cu->spatial_disc_idx; 
   fspatial_disc_idx = spatial_disc_idx - 1;
   cnlx              = (app->spatial_lookup_table[spatial_disc_idx]).nlx;
   cnly              = (app->spatial_lookup_table[spatial_disc_idx]).nly;
   cilower[0]        = (app->spatial_lookup_table[spatial_disc_idx]).ilower[0];
   cilower[1]        = (app->spatial_lookup_table[spatial_disc_idx]).ilower[1];
   ciupper[0]        = (app->spatial_lookup_table[spatial_disc_idx]).iupper[0];
   ciupper[1]        = (app->spatial_lookup_table[spatial_disc_idx]).iupper[1];

   /* Find this processor's part of the fine vector.  If there is no
    * coarsening, then fu will be the same size as cu. */    
   fnlx              = (app->spatial_lookup_table[fspatial_disc_idx]).nlx;
   fnly              = (app->spatial_lookup_table[fspatial_disc_idx]).nly;
   filower[0]        = (app->spatial_lookup_table[fspatial_disc_idx]).ilower[0];
   filower[1]        = (app->spatial_lookup_table[fspatial_disc_idx]).ilower[1];
   fiupper[0]        = (app->spatial_lookup_table[fspatial_disc_idx]).iupper[0];
   fiupper[1]        = (app->spatial_lookup_table[fspatial_disc_idx]).iupper[1];


   /* Now, begin the long road to interpolating cu to fu */ 
   if( (fiupper[0] >= filower[0]) && (fiupper[1] >= filower[1])) 
   {
       fvalues = (double *) malloc( (fnlx)*(fnly)*sizeof(double) );
       for(i=0; i < fnlx*fnly; i++)
       {  fvalues[i] = 0.0;}
   }

   /* Grab values from cu and inject into fvalues, if no spatial coarsening occurs, this
    * will just copy cu into fu */
   if( (ciupper[0] >= cilower[0]) && (ciupper[1] >= cilower[1]) )
   {
      HYPRE_SStructVectorGather( cu->x );
      cvalues = (double *) malloc( (cnlx)*(cnly)*sizeof(double) );
      HYPRE_SStructVectorGetBoxValues( cu->x, 0, cilower,
                                       ciupper, 0, cvalues );
      
      cstride = 2;
      cidx = 0;
      for(i = 0; i < cnly; i++)
      {   
         for(j = 0; j < cnlx; j++)
         {
            /* this maps i,j (the local c row and column numbers) to 
             * local f row and column numbers */
            fidx = ((i + cilower[1])*cstride - filower[1])*fnlx +
                   ((j + cilower[0])*cstride - filower[0]);
            fvalues[fidx] = cvalues[cidx];
            cidx ++;
         }
      }
      
      free(cvalues); 
   }
   
   /* Setup fvector -- Be sure to use the grid with a larger ghost zone !!*/
   fu = (my_Vector *) malloc(sizeof(my_Vector));
   app->man->grid_x = (app->spatial_lookup_table[fspatial_disc_idx]).grid_x_vector;
   initialize_vector(app->man, &(fu->x));
   if( (fiupper[0] >= filower[0]) && (fiupper[1] >= filower[1])) 
   {  HYPRE_SStructVectorSetBoxValues( fu->x, 0, filower,
                                    fiupper, 0, fvalues ); }
   HYPRE_SStructVectorAssemble( fu->x );
   fu->spatial_disc_idx = fspatial_disc_idx; 
   if( (fiupper[0] >= filower[0]) && (fiupper[1] >= filower[1])) 
   { free(fvalues); } 

   /* Communicate ghost layer on fine level with fu and interpolate. 
    * Only enter this code block if ncoarsen < 0, that is if you're actually going 
    * to do interpolation.  Otherwise, you're done -- you've cloned cu into fu, 
    * which are of the same size, and done a SetBoxValues with fvalues */
   if( (fiupper[0] >= filower[0]) && (fiupper[1] >= filower[1])) 
   {
       HYPRE_SStructVectorGather( fu->x );
       hypre_StructVector *fu_struct = hypre_SStructPVectorSVector( (hypre_SStructVectorPVector((fu->x),0)), 0);
       num_ghost = hypre_StructVectorNumGhost(fu_struct);
       hypre_CreateCommInfoFromNumGhost(hypre_StructVectorGrid(fu_struct),
                                        num_ghost, &comm_info);
       hypre_CommPkgCreate(comm_info,
                           hypre_StructVectorDataSpace(fu_struct),
                           hypre_StructVectorDataSpace(fu_struct),
                           1, NULL, 0,
                           hypre_StructVectorComm(fu_struct), &comm_pkg);
       hypre_CommInfoDestroy(comm_info);
       hypre_InitializeCommunication( comm_pkg,
                                      hypre_StructVectorData(fu_struct),
                                      hypre_StructVectorData(fu_struct),
                                      0, 0,
                                      &comm_handle );
       hypre_FinalizeCommunication( comm_handle );
       box = hypre_BoxCreate(2);
       filower[0] -= num_ghost[0];
       filower[1] -= num_ghost[0];
       fiupper[0] += num_ghost[0];
       fiupper[1] += num_ghost[0];
       fnlx += 2*num_ghost[0];
       fnly += 2*num_ghost[0];
       hypre_CopyIndex(filower, hypre_BoxIMin(box));
       hypre_CopyIndex(fiupper, hypre_BoxIMax(box));
       value_box = box;
       fvaluesplus = (double *) malloc( (fnlx)*(fnly)*sizeof(double) );
       hypre_StructVectorSetBoxValues( fu_struct,
                                       box,
                                       value_box,
                                       fvaluesplus,    /* HYPRE_Complex      *values, */
                                       -1,             /* HYPRE_Int           action, */
                                       0,              /* HYPRE_Int           boxnum, */
                                       1);             /* HYPRE_Int           outside */ 
       hypre_BoxDestroy(box);
       hypre_CommPkgDestroy(comm_pkg);
       
       /* print the vectors for some time step (comment in matching print below)
        * $$ srun -N 1 -n 1 -p pdebug ./drive-02 -pgrid 1 1 1 -nt 256 -mi 2 -ml 15 -nx 9 9 -scoarsen 2 
        * 
       if( (tstart > (0.00578197133*1000.)) &&  (tstart < (0.00578397133*1001.)) )
       {    print_spatial_vector(fvaluesplus, fnlx, fnly, app->comm_x); } */ 

       /* So, now we have our ghost layer information in fvaluesplus.  Time to interpolate.
        * fvaluesplus will be nonzero at C-pts and zero at F-pts */
       cstride = 2;
       fstride = 1;
          
       /* Begin Interpolation 
        * (1) While this may be a patch of the global grid, locally we still have a 
        *     numbering that starts at (0,0) and ends at (fnlx, fnly). 
        * (2) Skip interpolation for the ghost layer (not needed), that is start and 
        *     end loops at +1, -1
        * (3) i, j are global indices below, so we can easily check if they are C/F points
        * */
       
       /* Compute the loop starts and stops
        * istart, istop, jstart and jstop are the global indices AT THIS LEVEL OF COARSENING
        * for the first and last rows and columns (i.e. box coordinates) local to this proc. */
       
       /*                     Note this integer div is a floor!           */
       jstart = cilower[0]*cstride - (abs(cilower[0]*cstride - (filower[0] + num_ghost[0]))/cstride) * cstride;
       if( (jstart - fstride) >= (filower[0] + num_ghost[0]) )
       { jstart -= fstride; }
       /* */
       jstop  = ciupper[0]*cstride + (abs(ciupper[0]*cstride - (fiupper[0] - num_ghost[0]))/cstride) * cstride;
       if( (jstop + fstride) <= (fiupper[0] - num_ghost[0]) )
       { jstop += fstride; }
       /* */
       istart = cilower[1]*cstride - (abs(cilower[1]*cstride - (filower[1] + num_ghost[0]))/cstride) * cstride;
       if( (istart - fstride) >= (filower[1] + num_ghost[0] ) )
       { istart -= fstride; }
       /* */
       istop  = ciupper[1]*cstride + (abs(ciupper[1]*cstride - (fiupper[1] - num_ghost[0]))/cstride) * cstride;
       if( (istop + fstride) <= (fiupper[1] - num_ghost[0]) )
       { istop += fstride; }

       /* Loop over rows */
       for(i = istart; i <= istop; i+= fstride)
       {
          /* fidx is the linear index into fvaluesplus for row i
           * --> have to make sure to skip the ghost layer of points 
           *     by accounting for filower*/
          fidx = (i - filower[1])*fnlx + (jstart - filower[0]);

          /* Loop over columns */
          for(j = jstart; j <= jstop; j+= fstride)
          {
             /* No rescaling needed at boundary points 
              * We either inject to C-points at the boundary or 
              * interpolate with weights = 1/2 from two neighboring 
              * C-points on the boundary -- that is, there are no 
              * interpolation stencils that don't preserve the constant 
              * */

             /* if( (i%cstride== 0) && (j%cstride== 0) )
             {
                 This is a C-point and has already been injected
             } */
             if( (i%cstride == 0) && (j%cstride == fstride) )
             {
                /* Interpolate: this is an F-point horizontally between two C-points */
                fvaluesplus[fidx] = 0.5*fvaluesplus[ fidx - fstride ] + 
                                    0.5*fvaluesplus[ fidx + fstride ];
             }
             else if( (i%cstride == fstride ) && (j%cstride == 0) )
             {
                /* Interpolate: this is an F-point vertically between two C-points */
                fvaluesplus[fidx] = 0.5*fvaluesplus[ fidx + fnlx*fstride] + 
                                    0.5*fvaluesplus[ fidx - fnlx*fstride];
             }
             else if( (i%cstride == fstride ) && (j%cstride == fstride ) )
             {
                /* Interpolate: this is an F-point in the center of a grid cell */
                fvaluesplus[fidx] = 0.25*fvaluesplus[ fidx + fnlx*fstride + fstride ] + 
                                    0.25*fvaluesplus[ fidx + fnlx*fstride - fstride ] +
                                    0.25*fvaluesplus[ fidx - fnlx*fstride + fstride ] + 
                                    0.25*fvaluesplus[ fidx - fnlx*fstride - fstride ];
             }
             fidx+=fstride;
          }
       }
       
       /*if( (tstart > (0.00578197133*1000.)) &&  (tstart < (0.00578397133*1001.)) )
       {    print_spatial_vector(fvaluesplus, fnlx, fnly, app->comm_x); } */ 
   }

   /* Do a new SetBoxValues with interpolated F-point values,
    * Be sure to use the grid with the reduced ghost zone !! */
   HYPRE_SStructVectorDestroy( fu->x );
   free( fu );
   fu = (my_Vector *) malloc(sizeof(my_Vector));
   app->man->grid_x = (app->spatial_lookup_table[fspatial_disc_idx]).grid_x_matrix;
   initialize_vector(app->man, &(fu->x));
   if( (fiupper[0] >= filower[0]) && (fiupper[1] >= filower[1])) 
   {   HYPRE_SStructVectorSetBoxValues( fu->x, 0, filower,
                                    fiupper, 0, fvaluesplus ); }
   HYPRE_SStructVectorAssemble( fu->x );
   fu->spatial_disc_idx = fspatial_disc_idx; 
       
   if( (fiupper[0] >= filower[0]) && (fiupper[1] >= filower[1])) 
   {   free(fvaluesplus); } 

   /* Set return value */
   *fu_ptr = fu;
   
   return 0;
}

/* Driver funtion that calls my_RefineHelper to carry out possibly multiple
 * uniform refinments */
int
my_Refine(braid_App              app,           
          braid_Vector           cu,
          braid_Vector          *fu_ptr,
          braid_CoarsenRefStatus status)
{
   int        k, ncoarsen, spatial_disc_idx;
   double     cdt, fdt;
   double     tstart, f_tstop, f_tprior, c_tstop, c_tprior;

   
   /* Get coarse and fine time step sizes */
   braid_CoarsenRefStatusGetTstart(status, &tstart);
   braid_CoarsenRefStatusGetCTstop(status, &c_tstop);
   braid_CoarsenRefStatusGetCTprior(status, &c_tprior);
   braid_CoarsenRefStatusGetFTstop(status, &f_tstop);
   braid_CoarsenRefStatusGetFTprior(status, &f_tprior);
   cdt = c_tstop - tstart;
   fdt = f_tstop - tstart;

   /* If fdt or cdt is 0.0,  then this is a final time interval.  We then use a
    * simple rule to use the length of the previous time interval to represent
    * an appropriate dt. */
   if (fdt == 0.0)
   {
      fdt = tstart - f_tprior;
   }
   if (cdt == 0.0)
   {
      cdt = tstart - c_tprior;
   }

   /* Determine current local spatial grid size and negate ncoarsen because we
    * are refining, i.e., multiplying dx and dy by 2^(-ncoarsen) */
   retrieve_spatial_discretization(app, cdt, fdt, &spatial_disc_idx );
   ncoarsen          = (app->spatial_lookup_table[spatial_disc_idx]).ncoarsen;
   
   /* If no coarsening, then just clone.
    * Otherwise, repeatedly coarsen by a factor of two until the 
    * desired grid is reached */
   if(ncoarsen == 0)
   {
     /* Unless multiple coarsenings/refinements happen between levels, then 
      * the spatial_disc_idx just progresses by +/- 1*/   
      my_Clone(app, cu, fu_ptr);
      (*fu_ptr)->spatial_disc_idx = spatial_disc_idx-1;
   }
   else
   {
      for(k = 0; k < ncoarsen; k++)
      {     
         my_RefineHelper(app, cu, fu_ptr, status);
         if((k > 0) && (k < (ncoarsen-1)) )
         {  my_Free(app, cu); }
         cu = *fu_ptr;
      }
   }

   return 0;
}

/* --------------------------------------------------------------------
 * Do a single uniform coarsening of a braid_Vector.
 * Use (1/4) times the transpose of bilinear interpolation.
 * Assume a regular grid of size 2^k + 1 in each dimension.
 *
 * The basic strategy is to (possible multiple) uniform coaresnings with a
 * helper function that does only one uniform coarsening while an outter 
 * driver calls the helper function ncoarsen number of times.
 * -------------------------------------------------------------------- */

int
my_CoarsenBilinearHelper(braid_App              app,           
                         braid_Vector           fu,
                         braid_Vector          *cu_ptr,
                         braid_CoarsenRefStatus status)
{
   my_Vector  *cu;
   double     *cvalues, *fvalues;
   int        counter, i, j, fidx, cstride, fstride;
   int        filower[2], fiupper[2];
   int        fspatial_disc_idx = fu->spatial_disc_idx;
   int        fnlx = (app->spatial_lookup_table[fspatial_disc_idx]).nlx;
   int        fnly = (app->spatial_lookup_table[fspatial_disc_idx]).nly;
   int        fnx  = (app->spatial_lookup_table[fspatial_disc_idx]).nx;
   int        fny  = (app->spatial_lookup_table[fspatial_disc_idx]).ny;

   int        cilower[2], ciupper[2];
   int        cnlx, cnly;
   double     one_eigth = 1.0 / 8.0;
   double     one_sixteenth = 1.0 / 16.0;
   double     scale, tstart;
   
   hypre_Box             *box;
   hypre_Box             *value_box;
   hypre_CommInfo        *comm_info;
   hypre_CommHandle      *comm_handle;
   hypre_CommPkg         *comm_pkg;
   int                   *num_ghost;

   braid_CoarsenRefStatusGetTstart(status, &tstart);
   cu = (my_Vector *) malloc(sizeof(my_Vector));
   
   filower[0]    = (app->spatial_lookup_table[fspatial_disc_idx]).ilower[0];
   filower[1]    = (app->spatial_lookup_table[fspatial_disc_idx]).ilower[1];
   fiupper[0]    = (app->spatial_lookup_table[fspatial_disc_idx]).iupper[0];
   fiupper[1]    = (app->spatial_lookup_table[fspatial_disc_idx]).iupper[1];
   
   /* Get the next coarser spatial discretization */ 
   cnlx     = (app->spatial_lookup_table[fspatial_disc_idx+1]).nlx;
   cnly     = (app->spatial_lookup_table[fspatial_disc_idx+1]).nly;
   cilower[0] = (app->spatial_lookup_table[fspatial_disc_idx+1]).ilower[0];
   cilower[1] = (app->spatial_lookup_table[fspatial_disc_idx+1]).ilower[1];
   ciupper[0] = (app->spatial_lookup_table[fspatial_disc_idx+1]).iupper[0];
   ciupper[1] = (app->spatial_lookup_table[fspatial_disc_idx+1]).iupper[1];

   /* Create an empty vector object. */
   app->man->grid_x = (app->spatial_lookup_table[fspatial_disc_idx+1]).grid_x_matrix;
   initialize_vector(app->man, &(cu->x));

   /* Only do work if you have a non-empty fine grid */
   if( (filower[0] <= fiupper[0]) && (filower[1] <= fiupper[1]) )
   {

      /* Grab the fvalues plus the default single ghost layer  */
      HYPRE_SStructVectorGather( fu->x );
      hypre_StructVector *fu_struct = hypre_SStructPVectorSVector( (hypre_SStructVectorPVector((fu->x),0)), 0);
      num_ghost = hypre_StructVectorNumGhost(fu_struct);
      hypre_CreateCommInfoFromNumGhost(hypre_StructVectorGrid(fu_struct),
                                       num_ghost, &comm_info);
      hypre_CommPkgCreate(comm_info,
                          hypre_StructVectorDataSpace(fu_struct),
                          hypre_StructVectorDataSpace(fu_struct),
                          1, NULL, 0,
                          hypre_StructVectorComm(fu_struct), &comm_pkg);
      hypre_CommInfoDestroy(comm_info);
      hypre_InitializeCommunication( comm_pkg,
                                     hypre_StructVectorData(fu_struct),
                                     hypre_StructVectorData(fu_struct),
                                     0, 0,
                                     &comm_handle );
      hypre_FinalizeCommunication( comm_handle );
      box = hypre_BoxCreate(2);
      filower[0] -= num_ghost[0];
      filower[1] -= num_ghost[0];
      fiupper[0] += num_ghost[0];
      fiupper[1] += num_ghost[0];
      fnlx += 2*num_ghost[0];
      fnly += 2*num_ghost[0];
      hypre_CopyIndex(filower, hypre_BoxIMin(box));
      hypre_CopyIndex(fiupper, hypre_BoxIMax(box));
      value_box = box;
      fvalues = (double *) malloc( (fnlx)*(fnly)*sizeof(double) );
      hypre_StructVectorSetBoxValues( fu_struct,
                                      box,
                                      value_box,
                                      fvalues,    /* HYPRE_Complex      *values, */
                                      -1,             /* HYPRE_Int           action, */
                                      0,              /* HYPRE_Int           boxnum, */
                                      1);             /* HYPRE_Int           outside */ 
      hypre_BoxDestroy(box);
      hypre_CommPkgDestroy(comm_pkg);
     
      /* print the vectors for some time step (comment in matching print below)
       * $$ srun -N 1 -n 1 -p pdebug ./drive-02 -pgrid 1 1 1 -nt 256 -mi 2 -ml 15 -nx 9 9 -scoarsen 2 
       * 
      if( (tstart > (0.00578197133*1000.)) &&  (tstart < (0.00578397133*1001.)) )
      {    print_spatial_vector(fvalues, fnlx, fnly, app->comm_x); } */

      /* Only do if you have a nonempty c-vector to fill in */
      if( (cilower[0] <= ciupper[0]) && (cilower[1] <= ciupper[1]) )
      {
         /* Begin Restriction Loop (1/4 times bilinear interp)^T
          * Note that (i,j) are global indices below, so we can easily check if they are C/F points
          **/ 
         cstride = 2;
         fstride = 1;
         
         /* Loop over rows, skipping the ghost layer
          * Here, we just initialize the C-points for this coarsening level */
         for(i = filower[1]+num_ghost[0]; i <= fiupper[1]-num_ghost[0]; i++)
         {
            /* fidx is the linear index into fvalues for this (i,j) point.  It is 
             * the offset for skipping i-rows into fvalues.  You have to make sure 
             * to skip the ghost layer of points */
            fidx = (i - filower[1])*fnlx + num_ghost[0];

            /* Loop over columns */
            for(j = filower[0]+num_ghost[0]; j <= fiupper[0]-num_ghost[0]; j++)
            {
               if( (i%cstride == 0) && (j%cstride == 0) )
               {
                   /* Have to rescale at boundary points */
                   scale = 1.0;
                   if( (i==0) || (i==fnx-1) )
                   {
                      if( (j==0) || (j==fny-1) )
                      {  scale *= (16./9.); }
                      else
                      {  scale *= (4./3.); }
                   }
                   else if( (j==0) || (j==fny-1) )
                   {  scale *= (4./3.); }

                   /* This is a C-point */
                   fvalues[fidx] = scale*0.25*fvalues[ fidx ];
               
                   /* Interpolate from F-points horizontally to the left and right */
                   fvalues[fidx] += scale*one_eigth*(fvalues[ fidx - fstride ] + fvalues[ fidx + fstride ]); 
                   
                   /* Interpolate from F-points vertically above and below */
                   fvalues[fidx] += scale*one_eigth*(fvalues[ fidx + fnlx] + fvalues[ fidx - fnlx]);
                   
                   /* Interpolate from diagonally offset points */
                   fvalues[fidx] += scale*one_sixteenth*(fvalues[ fidx  + fnlx + fstride] +
                     fvalues[ fidx  + fnlx - fstride] + fvalues[ fidx  - fnlx + fstride] +fvalues[ fidx  - fnlx - fstride]);
               }
               fidx++;
            }
         }
            

         /* Copy over the coarse values from fvalues into cvalues, update cu and exit */
         counter = 0;
         cvalues = (double *) malloc( (cnlx)*(cnly)*sizeof(double) );
         for(i = filower[1]+num_ghost[0]; i <= fiupper[1]-num_ghost[0]; i++)
         {
            /* fidx is the linear index into fvalues for this (i,j) point.  It is 
             * the offset for skipping i-rows into fvalues.  You have to make sure 
             * to skip the ghost layer of points */
            fidx = (i - filower[1])*fnlx + num_ghost[0];

            /* Loop over columns */
            for(j = filower[0]+num_ghost[0]; j <= fiupper[0]-num_ghost[0]; j++)
            {
               
               if( (i%cstride == 0) && (j%cstride == 0) )
               {
                   /* This is a C-point */
                   cvalues[counter] = fvalues[ fidx ];
                   counter++;
               }
               fidx++;
            }
         }
   
         HYPRE_SStructVectorSetBoxValues( cu->x, 0, cilower,
                                          ciupper, 0, cvalues );
      
         /* Make sure to comment in matching print above 
         if( (tstart > (0.00578197133*1000.)) &&  (tstart < (0.00578397133*1001.)) )
         {    print_spatial_vector(cvalues, cnlx, cnly, app->comm_x); } */

         free( cvalues );
      } /* End-if for the non-empty f-level box */

      free( fvalues );
   } /* End-if for the non-empty c-level box */
   
   HYPRE_SStructVectorAssemble( cu->x );
     

   /* Unless multiple coarsenings/refinements happen between levels, then 
    * the spatial_disc_idx just progresses by +/- 1*/   
   cu->spatial_disc_idx = fspatial_disc_idx+1;
   *cu_ptr = cu;

   return 0;
}


/* Driver funtion that calls my_CoarsenBilinearHelper to carry out possibly 
 * multiple uniform coarsenings*/
int
my_CoarsenBilinear(braid_App              app,           
                   braid_Vector           fu,
                   braid_Vector          *cu_ptr,
                   braid_CoarsenRefStatus status)
{
   int        spatial_disc_idx;
   int        filower[2], fiupper[2];
   int        fspatial_disc_idx = fu->spatial_disc_idx;
   int        fnx = (app->spatial_lookup_table[fspatial_disc_idx]).nx;
   int        fny = (app->spatial_lookup_table[fspatial_disc_idx]).ny;
   double     fdy = (app->spatial_lookup_table[fspatial_disc_idx]).dy;
   double     fdx = (app->spatial_lookup_table[fspatial_disc_idx]).dx;

   int        k, ncoarsen, level;
   double     cdt, fdt, scoarsenCFL;
   double     tstart, f_tstop, f_tprior, c_tstop, c_tprior;
   
   /* Get Coarse and fine time step sizes */
   braid_CoarsenRefStatusGetTstart(status, &tstart);
   braid_CoarsenRefStatusGetCTstop(status, &c_tstop);
   braid_CoarsenRefStatusGetCTprior(status, &c_tprior);
   braid_CoarsenRefStatusGetFTstop(status, &f_tstop);
   braid_CoarsenRefStatusGetFTprior(status, &f_tprior);
   cdt = c_tstop - tstart;
   fdt = f_tstop - tstart;
   
   filower[0]    = (app->spatial_lookup_table[fspatial_disc_idx]).ilower[0];
   filower[1]    = (app->spatial_lookup_table[fspatial_disc_idx]).ilower[1];
   fiupper[0]    = (app->spatial_lookup_table[fspatial_disc_idx]).iupper[0];
   fiupper[1]    = (app->spatial_lookup_table[fspatial_disc_idx]).iupper[1];
   
   /* If fdt or cdt is 0.0,  then this is a final time interval.  We then use a
    * simple rule to use the length of the previous time interval to represent
    * an appropriate dt. */
   if (fdt == 0.0)
   {
      fdt = tstart - f_tprior;
   }
   if (cdt == 0.0)
   {
      cdt = tstart - c_tprior;
   }
   
   /* Generate the next spatial discretization, which is stored in app->spatial_lookup_table[i]
    * This could be the same as the fine spatial discretization */ 
   braid_CoarsenRefStatusGetLevel(status, &level);
   scoarsenCFL = app->scoarsenCFL[min_i(app->num_scoarsenCFL-1, level)];
   get_coarse_spatial_disc( app, cdt, fdt, fdx, fdy, scoarsenCFL, fnx, fny, 
                            fspatial_disc_idx, filower, fiupper, &spatial_disc_idx);
   ncoarsen = (app->spatial_lookup_table[spatial_disc_idx]).ncoarsen;
         
   /* If no coarsening, then just clone.
    * Otherwise, repeatedly coarsen by a factor of two until the 
    * desired grid is reached */
   if(ncoarsen == 0)
   {
      /* Unless multiple coarsenings/refinements happen between levels, then 
       * the spatial_disc_idx just progresses by +/- 1*/
      my_Clone(app, fu, cu_ptr);
      (*cu_ptr)->spatial_disc_idx = fspatial_disc_idx+1;
   }
   else
   {
      for(k = 0; k < ncoarsen; k++)
      {     
         my_CoarsenBilinearHelper(app, fu, cu_ptr, status);
         if((k > 0) && (k < (ncoarsen-1)) )
         {  my_Free(app, fu); }
         fu = *cu_ptr;
         
      
      }
   }
   

   return 0;
}


/* --------------------------------------------------------------------
 * Create a coarsened copy of a vector object.
 * Only uses injection
 * Assume a regular grid of size 2^k + 1 in each dimension
 * -------------------------------------------------------------------- */
int
my_CoarsenInjection(braid_App              app,           
                    braid_Vector           fu,
                    braid_Vector          *cu_ptr,
                    braid_CoarsenRefStatus status)
{
   my_Vector  *cu;
   double     *cvalues, *fvalues;
   int        counter, flrow, flcol, i, j, spatial_disc_idx;
   int        filower[2], fiupper[2];
   int        fspatial_disc_idx = fu->spatial_disc_idx;
   int        fnx = (app->spatial_lookup_table[fspatial_disc_idx]).nx;
   int        fny = (app->spatial_lookup_table[fspatial_disc_idx]).ny;
   int        fnlx = (app->spatial_lookup_table[fspatial_disc_idx]).nlx;
   int        fnly = (app->spatial_lookup_table[fspatial_disc_idx]).nly;
   double     fdy = (app->spatial_lookup_table[fspatial_disc_idx]).dy;
   double     fdx = (app->spatial_lookup_table[fspatial_disc_idx]).dx;

   int        cilower[2], ciupper[2];
   double     coarsen_factor;
   int        cnlx, cnly, ncoarsen, coarsen_factor_int, level;
   double     cdt, fdt, scoarsenCFL;
   double     tstart, f_tstop, f_tprior, c_tstop, c_tprior;

   /* Get Coarse and fine time step sizes */
   braid_CoarsenRefStatusGetTstart(status, &tstart);
   braid_CoarsenRefStatusGetCTstop(status, &c_tstop);
   braid_CoarsenRefStatusGetCTprior(status, &c_tprior);
   braid_CoarsenRefStatusGetFTstop(status, &f_tstop);
   braid_CoarsenRefStatusGetFTprior(status, &f_tprior);
   cdt = c_tstop - tstart;
   fdt = f_tstop - tstart;
   
   cu = (my_Vector *) malloc(sizeof(my_Vector));
   
   filower[0]    = (app->spatial_lookup_table[fspatial_disc_idx]).ilower[0];
   filower[1]    = (app->spatial_lookup_table[fspatial_disc_idx]).ilower[1];
   fiupper[0]    = (app->spatial_lookup_table[fspatial_disc_idx]).iupper[0];
   fiupper[1]    = (app->spatial_lookup_table[fspatial_disc_idx]).iupper[1];
   
   /* If fdt or cdt is 0.0,  then this is a final time interval.  We then use a
    * simple rule to use the length of the previous time interval to represent
    * an appropriate dt. */
   if (fdt == 0.0)
   {
      fdt = tstart - f_tprior;
   }
   if (cdt == 0.0)
   {
      cdt = tstart - c_tprior;
   }
   
   /* Generate the next spatial discretization, which is stored in app->spatial_lookup_table[i]
    * This could be the same as the fine spatial discretization */ 
   braid_CoarsenRefStatusGetLevel(status, &level);
   scoarsenCFL = app->scoarsenCFL[min_i(app->num_scoarsenCFL-1, level)];
   get_coarse_spatial_disc( app, cdt, fdt, fdx, fdy, scoarsenCFL, fnx, fny, 
                            fspatial_disc_idx, filower, fiupper, &spatial_disc_idx);
   ncoarsen = (app->spatial_lookup_table[spatial_disc_idx]).ncoarsen;
   cnlx     = (app->spatial_lookup_table[spatial_disc_idx]).nlx;
   cnly     = (app->spatial_lookup_table[spatial_disc_idx]).nly;
   cilower[0] = (app->spatial_lookup_table[spatial_disc_idx]).ilower[0];
   cilower[1] = (app->spatial_lookup_table[spatial_disc_idx]).ilower[1];
   ciupper[0] = (app->spatial_lookup_table[spatial_disc_idx]).iupper[0];
   ciupper[1] = (app->spatial_lookup_table[spatial_disc_idx]).iupper[1];
   coarsen_factor = pow(2.0, ncoarsen);
   coarsen_factor_int = (int) coarsen_factor;

   /* Create an empty vector object. */
   app->man->grid_x = (app->spatial_lookup_table[spatial_disc_idx]).grid_x_matrix;
   initialize_vector(app->man, &(cu->x));

   /* Set the coarse values, assuming a regular grid and injection.  Just 
    * loop over the f points, and when the fpoint index tuple is (even,even)
    * then you know that you have a C-point.  Do this lexicographically,
    * and that's it.  It's really simple. */
   cvalues = (double *) malloc( (cnlx)*(cnly)*sizeof(double) );
   HYPRE_SStructVectorGather( fu->x );
   fvalues = (double *) malloc( fnlx*fnly*sizeof(double) );
   HYPRE_SStructVectorGetBoxValues( fu->x, 0, filower, fiupper, 0, fvalues );
   counter = 0;
   flrow = 0;
   for(i = filower[1]; i <= fiupper[1]; i++)
   {
      /* flrow and flcol are named for f-local-row and f-local-column, where
       * the numbering starts at 0. */
      flcol = 0;
      for(j = filower[0]; j <= fiupper[0]; j++)
      {
         /* Even indexed points are always C-points, because the grids are 
          * for standard coarsening and sizes of 2^k+1 */
         if( (i%coarsen_factor_int == 0) && (j%coarsen_factor_int == 0) )
         {
            cvalues[counter] = fvalues[flrow*fnlx + flcol];
            counter += 1;
         }
         flcol += 1;
      }
      
      flrow += 1;
   }
   
   HYPRE_SStructVectorSetBoxValues( cu->x, 0, cilower,
                                    ciupper, 0, cvalues );
   HYPRE_SStructVectorAssemble( cu->x );
   
   /* print the vectors for some time step */
   /*if( (tstart > (0.00578197133*1000.)) &&  (tstart < (0.00578397133*1001.)) )
   {    print_spatial_vector(fvalues, fnlx, fnly, app->comm_x); }
   if( (tstart > (0.00578197133*1000.)) &&  (tstart < (0.00578397133*1001.)) )
   {    print_spatial_vector(cvalues, cnlx, cnly, app->comm_x); } */
   
   free( fvalues );
   free( cvalues );

   /* Store spatial_disc_idx */
   cu->spatial_disc_idx = spatial_disc_idx;

   *cu_ptr = cu;

   return 0;
}



/* --------------------------------------------------------------------
 * Main driver
 * -------------------------------------------------------------------- */
int main (int argc, char *argv[])
{
   /* Declare variables -- variables explained when they are set below */
   int print_usage                       = 0;
   int object_type                       = HYPRE_STRUCT;
   int *runtime_max_iter_global    = NULL;
   double *runtime_scoarsen_info_global  = NULL;
   
   int i, arg_index, myid, num_procs;
   MPI_Comm comm, comm_x, comm_t;
   int ndim, nx, ny, nlx, nly, nt, forcing, ilower[2], iupper[2];
   double K, tstart, tstop, dx, dy, dt, cfl;
   int px, py, pt, pi, pj;
   int output_files, explicit, output_vis;

   /* Declare Braid variables -- variables explained when they are set below */
   braid_Core    core;
   my_App       *app;
   double tol_x[2], tol, *scoarsenCFL;
   double mystarttime, myendtime, mytime, maxtime;
   int run_wrapper_tests, correct, fspatial_disc_idx, max_iter_x[2];
   int print_level, access_level, nA_max, max_levels, min_coarse;
   int nrelax, nrelax0, cfactor, cfactor0, max_iter, storage, res, new_res;
   int fmg, tnorm, nfmg_Vcyc, scoarsen, num_scoarsenCFL, use_rand;

   /* Initialize MPI */
   MPI_Init(&argc, &argv);

   /* Default parameters from user code */
   comm                = MPI_COMM_WORLD;
   ndim                = 2;       /* Two dimensional problem */
   forcing             = 0;       /* Boolean, if 1 use a nonzero forcing term, if 0 use a 0 forcing term */
   K                   = 1.0;     /* Diffusion coefficient */
   nx                  = 17;      /* number of points in the x-dim */
   ny                  = 17;      /* number of points in the y-dim */
   nlx                 = 17;      /* number of point ~local~ to this processor in the x-dim */
   nly                 = 17;      /* number of point ~local~ to this processor in the y-dim */
   tstart              = 0.0;     /* global start time */
   nt                  = 32;      /* number of time steps */
   cfl                 = 0.30;    /* CFL ratio of dt/dx^2 to use */
   px                  = 1;       /* my processor number in the x-direction, px*py=num procs in space */
   py                  = 1;       /* my processor number in the y-direction, px*py=num procs in space */
   explicit            = 0;       /* Boolean, if 1 use explicit forward Euler, else use backward Euler */
   output_files        = 0;       /* Boolean, if 1 output the norm of the discretization error to a file for each time step */
   output_vis          = 0;       /* Boolean, if 1 output GLVIS files of error, solution and true solution */
 
   
   /* Default XBraid parameters */
   max_levels          = 15;  /* Must be two, in order for coarsen and refine wrapper tests to run */
   min_coarse          = 3;  
   nrelax              = 1;
   nrelax0             = -1;
   tol                 = 1.0e-09;
   tnorm               = 2;
   cfactor             = 2;
   cfactor0            = -1;
   max_iter            = 100;
   fmg                 = 0;
   nfmg_Vcyc           = 1;
   res                 = 0;
   new_res             = 0;
   storage             = -1;
   use_rand            = 1;
   scoarsen            = 0;
   num_scoarsenCFL     = 1;
   scoarsenCFL         = (double*) malloc( 1*sizeof(double) );
   scoarsenCFL[0]      = 0.5;
   pt                  = 1;  
   max_iter_x[0]       = 50;
   max_iter_x[1]       = 50;
   tol_x[0]            = 1.0e-09;
   tol_x[1]            = 1.0e-09;
   print_level         = 1;
   access_level        = 1;
   run_wrapper_tests   = 0;

   MPI_Comm_rank( comm, &myid );
   MPI_Comm_size( comm, &num_procs );

   /* Parse command line */
   arg_index = 0;
   while( arg_index < argc ){
      if( strcmp(argv[arg_index], "-pgrid") == 0 ){
         arg_index++;
         px = atoi(argv[arg_index++]);
         py = atoi(argv[arg_index++]);
         pt = atoi(argv[arg_index++]);
      }
      else if( strcmp(argv[arg_index], "-nx") == 0 ){
         arg_index++;
         nx = atoi(argv[arg_index++]);
         ny = atoi(argv[arg_index++]);
      }
      else if( strcmp(argv[arg_index], "-nt") == 0 ){
          arg_index++;
          nt = atoi(argv[arg_index++]);
      }
      else if( strcmp(argv[arg_index], "-cfl") == 0 ){
          arg_index++;
          cfl = atof(argv[arg_index++]);
      }
      else if( strcmp(argv[arg_index], "-ml") == 0 ){
          arg_index++;
          max_levels = atoi(argv[arg_index++]);
      }
      else if( strcmp(argv[arg_index], "-mc") == 0 ){
          arg_index++;
          min_coarse = atoi(argv[arg_index++]);
      }
      else if( strcmp(argv[arg_index], "-nu") == 0 ){
          arg_index++;
          nrelax = atoi(argv[arg_index++]);
      }
      else if( strcmp(argv[arg_index], "-nu0") == 0 ){
          arg_index++;
          nrelax0 = atoi(argv[arg_index++]);
      }
      else if( strcmp(argv[arg_index], "-tol") == 0 ){
          arg_index++;
          tol = atof(argv[arg_index++]);
      }
      else if( strcmp(argv[arg_index], "-tnorm") == 0 ){
          arg_index++;
          tnorm = atoi(argv[arg_index++]);
      }
      else if( strcmp(argv[arg_index], "-cf") == 0 ){
          arg_index++;
          cfactor = atoi(argv[arg_index++]);
      }
      else if( strcmp(argv[arg_index], "-cf0") == 0 ){
          arg_index++;
          cfactor0 = atoi(argv[arg_index++]);
      }
      else if( strcmp(argv[arg_index], "-mi") == 0 ){
          arg_index++;
          max_iter = atoi(argv[arg_index++]);
      }
      else if ( strcmp(argv[arg_index], "-fmg") == 0 ){
         arg_index++;
         fmg = 1;
         nfmg_Vcyc = atoi(argv[arg_index++]);
      }
      else if ( strcmp(argv[arg_index], "-storage") == 0 ){
         arg_index++;
         storage = atoi(argv[arg_index++]);
      }
      else if( strcmp(argv[arg_index], "-new_res") == 0 ){
         arg_index++;
         new_res = 1;
      }
      else if ( strcmp(argv[arg_index], "-res") == 0 ){
         arg_index++;
         res = 1;
      }
      else if ( strcmp(argv[arg_index], "-use_rand") == 0 ){
         arg_index++;
         use_rand = atoi(argv[arg_index++]);
      }
      else if( strcmp(argv[arg_index], "-forcing") == 0 ){
         arg_index++;
         forcing = 1;
      }
      else if ( strcmp(argv[arg_index], "-scoarsen") == 0 ){
         arg_index++;
         scoarsen = atoi(argv[arg_index++]);
      }
      else if ( strcmp(argv[arg_index], "-scoarsenCFL") == 0 ){
         arg_index++;
         num_scoarsenCFL = atoi(argv[arg_index++]);
         free(scoarsenCFL);
         scoarsenCFL = (double*) malloc( num_scoarsenCFL*sizeof(double) );
         for (i = 0; i < num_scoarsenCFL; i++)
            scoarsenCFL[i] = atof(argv[arg_index++]);
      }
      else if( strcmp(argv[arg_index], "-pfmg_mi") == 0 ){
         arg_index++;
         max_iter_x[0] = atoi(argv[arg_index++]);
         max_iter_x[1] = atoi(argv[arg_index++]);
      }
      else if( strcmp(argv[arg_index], "-pfmg_tolx") == 0 ){
          arg_index++;
          tol_x[0] = atof(argv[arg_index++]);
          tol_x[1] = atof(argv[arg_index++]);
      }
      else if( strcmp(argv[arg_index], "-expl") == 0 ){
         arg_index++;
         explicit = 1;
      }
      else if( strcmp(argv[arg_index], "-print_level") == 0 ){
         arg_index++;
         print_level = atoi(argv[arg_index++]);
      }
      else if( strcmp(argv[arg_index], "-access_level") == 0 ){
         arg_index++;
         access_level = atoi(argv[arg_index++]);
      }
      else if( strcmp(argv[arg_index], "-run_wrapper_tests") == 0 ){
         arg_index++;
         run_wrapper_tests = 1;
      }
      else if( strcmp(argv[arg_index], "-output_files") == 0 ){
         arg_index++;
         output_files = 1;
      }
      else if( strcmp(argv[arg_index], "-output_vis") == 0 ){
         arg_index++;
         output_vis = 1;
      }
      else if( strcmp(argv[arg_index], "-help") == 0 )
      {
         print_usage = 1;
         break;
      }
      else
      {
         arg_index++;
      }
   }

   if((print_usage) && (myid == 0)){
      printf("\n");
      printf("Usage: %s [<options>]\n", argv[0]);
      printf("\n");
      printf(" General XBraid configuration parameters\n");
      printf(" ---------------------------------------\n");
      printf("  -run_wrapper_tests                 : Only run the Braid wrapper tests\n");
      printf("                                       (do not combine with temporal parallelism)\n");
      printf("  -pgrid  <px py pt>                 : processors in each dimension (default: 1 1 1)\n");
      printf("  -nx  <nx ny>                       : 2D spatial problem size of form 2^k+1, 2^k+1 (default: 17 17)\n");
      printf("  -nt  <n>                           : number of time steps (default: 32)\n"); 
      printf("  -cfl <cfl>                         : CFL number to run, note that 2*CFL = dt/(dx^2) (default: 0.30)\n"); 
      printf("                                       CFL < 0.5 for explicit forward Euler\n");
      printf("  -ml  <max_levels>                  : set max number of time levels (default: 15)\n");
      printf("  -mc  <min_coarse>                  : set min possible coarse level size (default: 3)\n");
      printf("  -nu  <nrelax>                      : set num F-C relaxations (default: 1)\n");
      printf("  -nu0 <nrelax>                      : set num F-C relaxations on level 0\n");
      printf("  -tol <tol>                         : set stopping tolerance (default: 1e-09)\n");
      printf("  -tnorm <tnorm>                     : set temporal norm \n");
      printf("                                       1 - One-norm \n");
      printf("                                       2 - Two-norm (default) \n");
      printf("                                       3 - Infinity-norm \n");
      printf("  -cf  <cfactor>                     : set coarsening factor (default: 2)\n");   
      printf("  -cf0  <cfactor>                    : set coarsening factor for level 0 \n");
      printf("  -mi  <max_iter>                    : set max iterations (default: 100)\n");
      printf("  -pfmg_mi <mi_fine mi_coarse>       : max number of PFMG iters for fine and coarse levels (default: 50 50)\n"); 
      printf("  -pfmg_tolx <loose_tol tight_tol>   : loose and tight PFMG stopping tol on fine level (default: 1e-09 1e-09)\n"); 
<<<<<<< HEAD
      printf("  -pfmg_tolxc <tol_x>                : PFMG stopping tol for all coarse levels (default: 1e-09)\n");
=======
>>>>>>> 02ae680b
      printf("  -fmg <nfmg_Vcyc>                   : use FMG cycling, nfmg_Vcyc V-cycles at each fmg level\n");
      printf("  -res                               : use my residual\n");
      printf("  -new_res                           : use user residual routine to compute global residual each iteration\n");
      printf("                                       on all grid points for stopping criterion.\n");
      printf("  -storage <level>                   : full storage on levels >= level\n");
      printf("  -forcing                           : consider non-zero RHS b(x,y,t) = -sin(x)*sin(y)*(sin(t)-2*cos(t))\n");
      printf("  -use_rand <bool>                   : if nonzero, then use a uniformly random value to initialize each\n");
      printf("                                       time step for t>0.  if zero, then use a zero initial guess.\n");
      printf("                                     \n");
      printf("                                     \n");
      printf(" Spatial Coarsening related parameters  \n");
      printf(" -------------------------------------  \n");
      printf("                                     \n");
      printf(" In general, spatial coarsening should be used with explicit time stepping \n");
      printf(" (the \"-expl\" option) in order to maintain stability on the coarse grid.  But it \n");
      printf(" can also be used with implicit time stepping for efficiency reasons.  To use spatial \n");
      printf(" coarsening, the \"-scoarsen <s>\" option must be used.  To tailor when and when not to \n");
      printf(" use spatial coarsening, use the \"-scoarsen_CFL <n> <cfls> \" option. \n");
      printf("                                     \n");
      printf(" As a general rule, the code will switch to implicit time stepping on a coarse grid if the \n");
      printf(" CFL number exceeds the threshhold for explicit time stepping (0.5).\n");
      printf("                                     \n");
      printf(" All spatial coarsening and refinements are done on nice structured grids of size 2^k+1 x 2^k + 1.\n");
      printf(" This is just a demonstration driver, nothing fancy! \n");
      printf("                                     \n");
      printf("  -expl <e>                        : use explicit scheme\n");
      printf("  -scoarsen <s>                    : use spatial coarsening when needed to satisfy the CFL constraints \n");
      printf("                                     specified by the scoarsenCFL option \n");
      printf("                                     0 - No spatial coarsening (default) \n");
      printf("                                     1 - Use injection for spatial restriction \n");
      printf("                                     2 - Use transpose of bilinear interpolation for spatial restriction\n");
      printf("  -scoarsenCFL <n> <cfls>          : array of CFL numbers such that if the actual CFL at level k is\n");
      printf("                                     greater that scoarsenCFL[k] then do spatial coarsening until the\n");
      printf("                                     CFL < scoarsenCFL[k].  <n> specifies the length of the array and <cfls>\n");
      printf("                                     specifies the entries of the array.\n");
      printf("                                     \n");
      printf("                                     For example, -scoarsenCFl 1 0.4 would tell Braid to spatially coarsen \n");
      printf("                                     whenever the CFL number exceeds 0.4.\n");
      printf("                                     As another example, -scoarsenCFl 2 10.0 1.0 would tell Braid to \n");
      printf("                                     spatially coarsen on the first coarse grid only if the CFL number\n");
      printf("                                     is greater than 10.0.  Then on all subsequent coarse grids, spatial\n");
      printf("                                     coarsening would occur only if the CFL number is greater than 1.0.\n");
      printf("                                     \n");
      printf("                                     Notes: valid CFLs for explicit time stepping are in [0, 0.5],\n");
      printf("                                     \n");
      printf("                                     Default is n=1 and cfls=0.5.\n");
      printf("                                     and this option must be used with scoarsen > 0.\n");
      printf("                                     \n");
      printf("                                     \n");
      printf(" Output related parameters\n");
      printf(" -------------------------\n");
      printf("  -print_level <l>                : sets the print_level (default: 1) \n");
      printf("                                    0 - no output to standard out \n");
      printf("                                    1 - Basic convergence information and hierarchy statistics\n");
      printf("                                    2 - Debug level output \n");
      printf("  -access_level <l>               : sets the access_level (default: 1) \n");
      printf("                                    0 - never call access \n");
      printf("                                    1 - call access only after completion \n");
      printf("                                    2 - call access every iteration and level\n");
      printf("  -output_files                   : save the solution/error/error norms to files\n");
      printf("                                    frequency of file accesss is set by access_level\n");
      printf("  -output_vis                     : save the error for GLVis visualization\n");
      printf("                                    frequency of file accesss is set by access_level\n");
      printf("\n");
   }

   if( print_usage ){
      MPI_Finalize();
      return (0);
   }

   /* Check the processor grid (px x py x pt = num_procs?). */
   if( (px*py*pt) != num_procs)
   {
       if( myid == 0 )
           printf("Error: px x py x pt does not equal the number of processors!\n");
       MPI_Finalize();
       return (0);
   }

   /* Check the spatial grid size, must be power of 2 + 1*/
   if( ( (pow(2.0, floor(log2((double) nx-1))) + 1 - nx) != 0) || 
       ( (pow(2.0, floor(log2((double) ny-1))) + 1 - ny) != 0)    )
   {
      if( myid == 0 )
         printf("Error: nx and ny must be powers of 2 plus 1, e.g., 17, 33, 65 and so on\n");
      MPI_Finalize();
      return (0);
   }
   
   /* Check that domain is square */
   if( nx != ny )
   {
      if( myid == 0 )
         printf("Error: nx must equal ny.  This is a simple test driver :)  \n");
      MPI_Finalize();
      return (0);
   }

   /* Create communicators for the time and space dimensions */
   braid_SplitCommworld(&comm, px*py, &comm_x, &comm_t);

   /* Determine position (pi, pj)  in the 2D processor grid, 
    * 0 <= pi < px,   0 <= pj < py */
   MPI_Comm_rank( comm_x, &myid );
   pi = myid % px;
   pj = ( (myid - pi)/px ) % py;

   /* Define the 2D block of the global grid owned by this processor, that is
    * (ilower[0], iupper[0]) x (ilower[1], iupper[1])
    * defines the piece of the global grid owned by this processor. */ 
   GetDistribution_x( nx, px, pi, &ilower[0], &iupper[0] );
   GetDistribution_x( ny, py, pj, &ilower[1], &iupper[1] );

   /* Determine local problem size. */
   nlx = iupper[0] - ilower[0] + 1;
   nly = iupper[1] - ilower[1] + 1;

   /* Compute grid spacing. */
   dx = PI / (nx - 1);
   dy = PI / (ny - 1);

   /* Set time-step size. */
   dt = K*cfl*( (dx*dx)*(dy*dy) / ((dx*dx)+(dy*dy)) );
   /* Determine tstop. */
   tstop =  tstart + nt*dt;

   /* -----------------------------------------------------------------
    * Set up App structure.
    * ----------------------------------------------------------------- */
   app = (my_App *) malloc(sizeof(my_App));

   /* Set up the serial simulation manager values */
   (app->man)                  = (simulation_manager *) malloc(sizeof(simulation_manager));
   (app->man->comm)            = comm_x;
   (app->man->forcing)         = forcing;
   (app->man->K)               = K;
   (app->man->dim_x)           = ndim;
   (app->man->nlx)             = nlx;
   (app->man->nly)             = nly;
   (app->man->nx)              = nx;
   (app->man->ny)              = ny;
   (app->man->tstart)          = tstart;
   (app->man->tstop)           = tstop;
   (app->man->nt)              = nt;
   (app->man->dx)              = dx;
   (app->man->dy)              = dy;
   (app->man->dt)              = dt;
   (app->man->px)              = px;
   (app->man->py)              = py;
   (app->man->pi)              = pi;
   (app->man->pj)              = pj;
   (app->man->ilower[0])       = ilower[0];
   (app->man->ilower[1])       = ilower[1];
   (app->man->iupper[0])       = iupper[0];
   (app->man->iupper[1])       = iupper[1];
   (app->man->object_type)     = object_type;
   (app->man->max_iter)        = max_iter;
   (app->man->tol)             = tol;
   (app->man->explicit)        = explicit;
   (app->man->output_vis)      = output_vis;
   (app->man->output_files)    = output_files;
   
   /* Set up the variable type, grid, stencil and matrix graph. */
   app->man->vartype           = HYPRE_SSTRUCT_VARIABLE_CELL;
   setUp2Dgrid( comm_x, &(app->man->grid_x), app->man->dim_x,
                app->man->ilower, app->man->iupper, app->man->vartype, 1 );
   set5ptStencil( &(app->man->stencil), app->man->dim_x );
   setUpGraph( comm_x, &(app->man->graph), app->man->grid_x, 
               app->man->object_type, app->man->stencil );

   /* 
    * Set up the XBraid app structure 
    */
   (app->comm_t)          = comm_t;
   (app->comm_x)          = comm_x;
   (app->max_levels)      = max_levels;
   (app->buffer_size)     = (1 + nlx*nly)*sizeof(double);


   /* Set the maximum number of PFMG iterations for expensive (index 0)
    * and cheap (index 1) solves. */
   (app->max_iter_x)      = (int*) malloc( 2*sizeof(int) );
   (app->max_iter_x[0])   = max_iter_x[0];
   (app->max_iter_x[1])   = max_iter_x[1];

   /* Initialize the storage structure for recording spatial coarsening information */ 
   app->runtime_scoarsen_info = (double*) malloc( 5*(app->max_levels)*sizeof(double) );
   for( i = 0; i < 5*(app->max_levels); i++)
   {
      app->runtime_scoarsen_info[i] = -1.0;
   }
   
   /* Store whether we want a random or constant initial guess */
   app->use_rand = use_rand;
   
   /* Store CFl that controls spatial coarsening */
   app->num_scoarsenCFL = num_scoarsenCFL;
   app->scoarsenCFL = scoarsenCFL;
   
   /* Allocate error vector */
   initialize_vector(app->man, &(app->e));

   /* Allocate memory for array of discretization matrices. */
   app->A = (HYPRE_SStructMatrix*) malloc( (app->max_levels)*
                                           sizeof(HYPRE_SStructMatrix));
   /* Create empty matrix lookup tables for dt, dx and dy. */
   app->dt_A = (double*) malloc( (app->max_levels)*sizeof(double) );
   app->dy_A = (double*) malloc( (app->max_levels)*sizeof(double) );
   app->dx_A = (double*) malloc( (app->max_levels)*sizeof(double) );
   for( i = 0; i < app->max_levels; i++ )
   {
      app->dt_A[i] = -1.0;
      app->dx_A[i] = -1.0;
      app->dy_A[i] = -1.0;
   }
   app->nA = 0;

   /* Allocate memory for array of solvers. */
   app->solver = (HYPRE_StructSolver*) malloc( (app->max_levels)*
                                               sizeof(HYPRE_StructSolver));

   /* Allocate memory for array of iteration counts. */
   app->runtime_max_iter = (int*) calloc( (app->max_levels),  sizeof(int) );
   for( i = 0; i < app->max_levels; i++ )
      app->runtime_max_iter[i] = 0;

   /* Setup the lookup table that records how grids are coarsened (refined)
    * spatially.  
    * Note: that the first entry for the table is a dummy entry 
    *       for cloning vectors.  
    * Note: We assume that no more than 3*(app->max_levels) instances
    *       of spatial coarsening will ever occur.*/
   (app->spatial_lookup_table) = (spatial_discretization*) malloc( 3*max_levels*sizeof(spatial_discretization) );
   for( i = 1; i < 3*(app->max_levels); i++ )
   {
      app->spatial_lookup_table[i].fdt = -1.0;
      app->spatial_lookup_table[i].cdt = -1.0;
   }
   (app->spatial_lookup_table[0]).grid_x_matrix = (app->man->grid_x);
   (app->spatial_lookup_table[0]).grid_x_vector = (app->man->grid_x);
   (app->spatial_lookup_table[0]).graph_matrix = (app->man->graph);
   (app->spatial_lookup_table[0]).graph_vector = (app->man->graph);
   (app->spatial_lookup_table[0]).fdt = (app->man->dt);
   (app->spatial_lookup_table[0]).cdt = (app->man->dt);
   (app->spatial_lookup_table[0]).ncoarsen = 0;
   (app->spatial_lookup_table[0]).dx = (app->man->dx);
   (app->spatial_lookup_table[0]).dy = (app->man->dy);
   (app->spatial_lookup_table[0]).nx = nx;
   (app->spatial_lookup_table[0]).ny = ny;
   (app->spatial_lookup_table[0]).nlx = (app->man->nlx);
   (app->spatial_lookup_table[0]).nly = (app->man->nly);
   (app->spatial_lookup_table[0]).ilower[0] = (app->man->ilower[0]);
   (app->spatial_lookup_table[0]).ilower[1] = (app->man->ilower[1]);
   (app->spatial_lookup_table[0]).iupper[0] = (app->man->iupper[0]);
   (app->spatial_lookup_table[0]).iupper[1] = (app->man->iupper[1]);
   (app->spatial_lookup_table[0]).fspatial_disc_idx = 0;
   
   
   if( run_wrapper_tests)
   {
      /* Run only the Braid wrapper tests */
      MPI_Comm_rank( comm_x, &myid );

      /* Test init(), access(), free() */
      braid_TestInitAccess( app, comm_x, stdout, 0.0, my_Init, my_Access, my_Free);
      braid_TestInitAccess( app, comm_x, stdout, dt, my_Init, my_Access, my_Free);

      /* Test clone() */
      braid_TestClone( app, comm_x, stdout, 0.0, my_Init, my_Access, my_Free, my_Clone);
      braid_TestClone( app, comm_x, stdout, dt, my_Init, my_Access, my_Free, my_Clone);

      /* Test sum() */
      braid_TestSum( app, comm_x, stdout, 0.0, my_Init, my_Access, my_Free, my_Clone, my_Sum);
      braid_TestSum( app, comm_x, stdout, dt, my_Init, my_Access, my_Free, my_Clone, my_Sum);

      /* Test spatialnorm() */
      correct = braid_TestSpatialNorm( app, comm_x, stdout, 0.0, my_Init, my_Free, my_Clone, my_Sum, my_SpatialNorm);
      correct = braid_TestSpatialNorm( app, comm_x, stdout, dt, my_Init, my_Free, my_Clone, my_Sum, my_SpatialNorm);

      /* Test bufsize(), bufpack(), bufunpack() */
      correct = braid_TestBuf( app, comm_x, stdout, 0.0, my_Init, my_Free, my_Sum, my_SpatialNorm, my_BufSize, my_BufPack, my_BufUnpack);
      correct = braid_TestBuf( app, comm_x, stdout, dt, my_Init, my_Free, my_Sum, my_SpatialNorm, my_BufSize, my_BufPack, my_BufUnpack);
       
      /* Test coarsen and refine */
      if( max_levels == 2){
         correct = braid_TestCoarsenRefine(app, comm_x, stdout, 0.0, dt, 2*dt, my_Init,
                             my_Access, my_Free, my_Clone, my_Sum, my_SpatialNorm, my_CoarsenInjection, 
                             my_Refine);

         correct = braid_TestCoarsenRefine(app, comm_x, stdout, 0.0, dt, 2*dt, my_Init,
                             my_Access, my_Free, my_Clone, my_Sum, my_SpatialNorm, my_CoarsenBilinear, 
                             my_Refine);
      }
      else {
        printf("\nCoarsen and refine wrapper tests not run.  They require '-ml 2'. \n\n");
      }


      if(correct == 0) {
        printf("Failed: at least one of the tests failed\n");
      }
      else {
        printf("Passed: all tests passed\n");
      }

   }
   else
   {
      /* Run a Braid simulation */
      /* Start timer. */
      mystarttime = MPI_Wtime();

      braid_Init(comm, comm_t, tstart, tstop, nt, app, my_Step, my_Init,
            my_Clone, my_Free, my_Sum, my_SpatialNorm, my_Access, my_BufSize,
            my_BufPack, my_BufUnpack, &core);

      app->tol_x[0] = tol_x[0];
      app->tol_x[1] = tol_x[1];

      braid_SetMaxLevels( core, max_levels );
      braid_SetMinCoarse( core, min_coarse );

      braid_SetPrintLevel( core, print_level);
      braid_SetAccessLevel( core, access_level);

      braid_SetNRelax(core, -1, nrelax);
      if (nrelax0 > -1)
      {
         braid_SetNRelax(core,  0, nrelax0);
      }

      braid_SetAbsTol(core, tol/sqrt(dx*dy*dt));
      braid_SetTemporalNorm(core, tnorm);

      braid_SetCFactor(core, -1, cfactor);
      if( cfactor0 > 0 )
      {
         braid_SetCFactor(core,  0, cfactor0);
      }
      
      braid_SetMaxIter(core, max_iter);
      if (fmg)
      {
         braid_SetFMG(core);
         braid_SetNFMGVcyc(core, nfmg_Vcyc);
      }
      if (res)
      {
         
         if(app->man->explicit) {
            printf("\nCannot mix -res and -expl.  Option -res designed to make the implicit time stepping cheaper. \nIgnoring -res\n\n");
         }
         else{
            braid_SetResidual(core, my_Residual);
         }
      }
      if (new_res) 
      {
         if(app->man->explicit) {
            printf("\nCannot mix -new_res and -expl.  This uses the residual function designed to make the implicit\ntime stepping cheaper. \nIgnoring -new_res\n\n");
         }
         else{
            braid_SetGlobalResidual(core, my_Residual);        
         }
      
      }
      if (storage >= -2)
      {
         braid_SetStorage(core, storage);
      } 

      if (scoarsen)
      {
         app->scoarsen=1;
         if (scoarsen == 1)
         {
            braid_SetSpatialCoarsen(core, my_CoarsenInjection);
         }
         else if (scoarsen == 2)
         {
            braid_SetSpatialCoarsen(core, my_CoarsenBilinear);
         }
         else
         {
            printf("Invalid scoarsen choice.  Ignoring this parameter\n");
         }
         braid_SetSpatialRefine(core, my_Refine);
      }

      /* Print some additional statistics */
      MPI_Comm_rank( comm, &myid );

      if( myid == 0 )
      {
         printf("\n-----------------------------------------------------------------\n"); 
         printf("-----------------------------------------------------------------\n\n"); 
         
         printf("  Begin simulation \n\n");
      }
      
      braid_Drive(core);

      /* Stop timer. */
      myendtime = MPI_Wtime();
      mytime    = myendtime - mystarttime;

      /* Compute maximum time */
      MPI_Reduce( &mytime, &maxtime, 1, MPI_DOUBLE, MPI_MAX, 0, comm );

      /* Determine some solver information about topics like spatial coarsening
       * and the maximum number of iterations in spatial solves on each time level
       * (if implicit used) */
      MPI_Allreduce( &(app->nA), &nA_max, 1, MPI_INT, MPI_MAX, comm ); 
      runtime_max_iter_global = (int*) malloc( nA_max*sizeof(int) );
      runtime_scoarsen_info_global = (double*) malloc( 5*nA_max*sizeof(double) ); 
      for( i = 0; i < nA_max; i++ ){
         /* Grab max num interations information */
         MPI_Allreduce( &(app->runtime_max_iter[i]), 
                        &runtime_max_iter_global[i], 1, MPI_INT, MPI_MAX, comm );

         /* Grab spatial coarsening information */
         MPI_Allreduce( &(app->runtime_scoarsen_info)[i*5],
               &runtime_scoarsen_info_global[i*5], 1, MPI_DOUBLE, MPI_MAX, comm ); 
         MPI_Allreduce( &(app->runtime_scoarsen_info)[i*5+1],
               &runtime_scoarsen_info_global[i*5+1], 1, MPI_DOUBLE, MPI_MAX, comm ); 
         MPI_Allreduce( &(app->runtime_scoarsen_info)[i*5+2],
               &runtime_scoarsen_info_global[i*5+2], 1, MPI_DOUBLE, MPI_MAX, comm ); 
         MPI_Allreduce( &(app->runtime_scoarsen_info)[i*5+3],
               &runtime_scoarsen_info_global[i*5+3], 1, MPI_DOUBLE, MPI_MAX, comm ); 
         MPI_Allreduce( &(app->runtime_scoarsen_info)[i*5+4],
               &runtime_scoarsen_info_global[i*5+4], 1, MPI_DOUBLE, MPI_MAX, comm ); 
      
      }

      if( myid == 0 )
      {
         printf( "  runtime: %.5lfs\n", maxtime );

         printf("\n\n-----------------------------------------------------------------\n"); 
         printf("-----------------------------------------------------------------\n\n"); 
         printf(" Implicit time stepping solve parameters\n\n");
         printf("   Fine-level loose stopping tol  :  %1.2e    (while ||r|| is large)\n", tol_x[0]);
         printf("   Fine-level tight stopping tol  :  %1.2e    (while ||r|| is small)\n", tol_x[1]);
<<<<<<< HEAD
         printf("   Coarse-level stopping tol      :  %1.2e    (for all ||r||) \n", tol_x_coarse);
=======
         printf("   Coarse-level stopping tol      :  %1.2e    (for all ||r||) \n", tol_x[0]);
>>>>>>> 02ae680b
         printf(" \n"); 
         printf("   Fine-level max iter            :  %d\n", app->max_iter_x[0]);
         printf("   Coarse-level max iter          :  %d\n", app->max_iter_x[1]);

         printf("\n-----------------------------------------------------------------\n"); 
         printf("-----------------------------------------------------------------\n\n"); 
         
         printf( " Per level diagnostic information \n\n");
         printf(" Scheme is either explicit or implicit.  If implicit then the table\n");
         printf(" entry is 'impl, %%d' where the integer represents the maximum number\n");
         printf(" of AMG iterations used by the implicit solver on that level.  'expl'\n");
         printf(" stands for explicit. \n\n"); 
         printf(" Fine level spatial problem size  : %d x %d\n\n", nx, ny );
         printf("level   scheme         dx          dy          dt          cfl\n"); 
         printf("-----------------------------------------------------------------\n"); 
         for( i = 0; i < nA_max; i++)
         {
            if( runtime_scoarsen_info_global[i*5] == 1)
            {
               printf(" %2d   |  expl       %1.2e    %1.2e    %1.2e    %1.2e\n", i,
                  runtime_scoarsen_info_global[i*5+1], runtime_scoarsen_info_global[i*5+2],
                  runtime_scoarsen_info_global[i*5+3], runtime_scoarsen_info_global[i*5+4]);
            }
            else
            {
               printf(" %2d   |  impl, %2d   %1.2e    %1.2e    %1.2e    %1.2e\n", 
                  i, runtime_max_iter_global[i],
                  runtime_scoarsen_info_global[i*5+1], runtime_scoarsen_info_global[i*5+2],
                  runtime_scoarsen_info_global[i*5+3], runtime_scoarsen_info_global[i*5+4]);
            }
         }

         printf( "\n" );
      }

      braid_Destroy(core);
   }
   
   /* Free memory */
   if( runtime_max_iter_global != NULL)
   {
      free( runtime_max_iter_global );
   }
   HYPRE_SStructVectorDestroy( app->e );
   HYPRE_SStructGridDestroy( app->man->grid_x );
   HYPRE_SStructStencilDestroy( app->man->stencil );
   HYPRE_SStructGraphDestroy( app->man->graph );
   free( app->dt_A );
   free( app->dx_A );
   free( app->dy_A );
   free( app->scoarsenCFL);
   for( i = 0; i < app->nA; i++ )
   {
      HYPRE_SStructMatrixDestroy( app->A[i] );
      if( runtime_scoarsen_info_global != NULL)
      {
         if( runtime_scoarsen_info_global[i*5] == 0 )
         {
            /* If an implicit solver was used */
            HYPRE_StructPFMGDestroy( app->solver[i] );
         }
      }
   }
   free( runtime_scoarsen_info_global );
   free( app->A );
   free( app->solver );
   free( app->runtime_max_iter );
   free( app->runtime_scoarsen_info );
   free( app->max_iter_x );
   
   /* Destroy all coarse grid_x and graphs
    * The app->man->grid_x and app->man->graph are destroyed above, and correspond to 
    * the i=0 matrix graph and grid entries below.  So, we still need to destory the
    * i=0 vector graph and grid entries, all middle level vector AND matrix graph 
    * and grid entries, and only the coarsest level matrix graph and grid entries.
    * At the coarsest level, the vector and matrix entries are the same, since no
    * coarsening is needed there.
    *
    * Note: that the vector grid and graph use the same grid and graph as the
    *       _matrix versions until coarsen is called and a new grid and graph are
    *       generated with an expanded ghost layer.  So, only deallocate if not
    *       at coarsest level
    * Note: We assume that no more than 3*(app->max_levels) instances
    *       of spatial coarsening will ever occur.
    */
   for( i = 1; i < 3*(app->max_levels); i++ )
   {
      /* Note that if cdt and fdt == -1.0, then this level has never been used */
      if( ( (app->spatial_lookup_table[i]).cdt != -1.0 ) && ( (app->spatial_lookup_table[i]).fdt != -1.0 ) )
      {
         HYPRE_SStructGridDestroy( (app->spatial_lookup_table[i]).grid_x_matrix );
         HYPRE_SStructGraphDestroy( (app->spatial_lookup_table[i]).graph_matrix );
         fspatial_disc_idx = (app->spatial_lookup_table[i]).fspatial_disc_idx;

         /* Note that coarse spatial grid creation also touches its relative fine grid with a
          * _vector creation of grid and graph with large ghost layers.  Destroy that */
         if(fspatial_disc_idx != -1)
         {
            HYPRE_SStructGridDestroy( (app->spatial_lookup_table[fspatial_disc_idx]).grid_x_vector );
            HYPRE_SStructGraphDestroy( (app->spatial_lookup_table[fspatial_disc_idx]).graph_vector );
         }
      }
   }
   /* Note that this always allocated */
   free( app->spatial_lookup_table );
   
   free( app );
   MPI_Comm_free( &comm_x );
   MPI_Comm_free( &comm_t );

   /* Finalize MPI */
   MPI_Finalize();

   return 0;
}




<|MERGE_RESOLUTION|>--- conflicted
+++ resolved
@@ -413,11 +413,6 @@
     * line parameters. */
    app->man->tol = accuracy;
    
-<<<<<<< HEAD
-   /* printf("  Level  %d   Tol  %1.2e   Maxiter  %d\n", A_idx, app->man->tol, app->man->max_iter); */
-
-=======
->>>>>>> 02ae680b
    /* Take step */
    if (fstop == NULL)
    {
@@ -2095,11 +2090,7 @@
       printf("  -cf0  <cfactor>                    : set coarsening factor for level 0 \n");
       printf("  -mi  <max_iter>                    : set max iterations (default: 100)\n");
       printf("  -pfmg_mi <mi_fine mi_coarse>       : max number of PFMG iters for fine and coarse levels (default: 50 50)\n"); 
-      printf("  -pfmg_tolx <loose_tol tight_tol>   : loose and tight PFMG stopping tol on fine level (default: 1e-09 1e-09)\n"); 
-<<<<<<< HEAD
-      printf("  -pfmg_tolxc <tol_x>                : PFMG stopping tol for all coarse levels (default: 1e-09)\n");
-=======
->>>>>>> 02ae680b
+      printf("  -pfmg_tolx <loose_tol tight_tol>   : loose and tight PFMG stopping tol (default: 1e-09 1e-09)\n"); 
       printf("  -fmg <nfmg_Vcyc>                   : use FMG cycling, nfmg_Vcyc V-cycles at each fmg level\n");
       printf("  -res                               : use my residual\n");
       printf("  -new_res                           : use user residual routine to compute global residual each iteration\n");
@@ -2432,6 +2423,7 @@
          braid_SetNRelax(core,  0, nrelax0);
       }
 
+      /*braid_SetRelTol(core, tol);*/
       braid_SetAbsTol(core, tol/sqrt(dx*dy*dt));
       braid_SetTemporalNorm(core, tnorm);
 
@@ -2544,11 +2536,7 @@
          printf(" Implicit time stepping solve parameters\n\n");
          printf("   Fine-level loose stopping tol  :  %1.2e    (while ||r|| is large)\n", tol_x[0]);
          printf("   Fine-level tight stopping tol  :  %1.2e    (while ||r|| is small)\n", tol_x[1]);
-<<<<<<< HEAD
-         printf("   Coarse-level stopping tol      :  %1.2e    (for all ||r||) \n", tol_x_coarse);
-=======
          printf("   Coarse-level stopping tol      :  %1.2e    (for all ||r||) \n", tol_x[0]);
->>>>>>> 02ae680b
          printf(" \n"); 
          printf("   Fine-level max iter            :  %d\n", app->max_iter_x[0]);
          printf("   Coarse-level max iter          :  %d\n", app->max_iter_x[1]);
